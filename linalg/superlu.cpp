// Copyright (c) 2010, Lawrence Livermore National Security, LLC. Produced at
// the Lawrence Livermore National Laboratory. LLNL-CODE-443211. All Rights
// reserved. See file COPYRIGHT for details.
//
// This file is part of the MFEM library. For more information and source code
// availability see http://mfem.org.
//
// MFEM is free software; you can redistribute it and/or modify it under the
// terms of the GNU Lesser General Public License (as published by the Free
// Software Foundation) version 2.1 dated February 1999.

#include "../config/config.hpp"

#ifdef MFEM_USE_SUPERLU
#ifdef MFEM_USE_MPI

#include "superlu.hpp"

// SuperLU headers
#include "superlu_defs.h"
#include "superlu_ddefs.h"

using namespace std;

namespace mfem
{
unsigned int superlu_internal::sqrti( const unsigned int & a )
{
   unsigned int a_ = a;
   unsigned int rem = 0;
   unsigned int root = 0;
   unsigned short len   = sizeof(int); len <<= 2;
   unsigned short shift = (unsigned short)((len<<1) - 2);

   for (int i=0; i<len; i++)
   {
      root <<= 1;
      rem = ((rem << 2) + (a_ >> shift));
      a_ <<= 2;
      root ++;
      if (root <= rem)
      {
         rem -= root;
         root++;
      }
      else
      {
         root--;
      }
   }
   return (root >> 1);
}

SuperLURowLocMatrix::SuperLURowLocMatrix(MPI_Comm comm,
                                         int num_loc_rows, int first_loc_row,
                                         int glob_nrows, int glob_ncols,
                                         int *I, int *J, double *data)
   : comm_(comm),
     rowLocPtr_(NULL)
{
   // Set mfem::Operator member data
   height = num_loc_rows;
   width  = num_loc_rows;

   // Allocate SuperLU's SuperMatrix struct
   rowLocPtr_      = new SuperMatrix;
   SuperMatrix * A = (SuperMatrix*)rowLocPtr_;

   A->Store = NULL;

   int m       = glob_nrows;
   int n       = glob_ncols;
   int nnz_loc = I[num_loc_rows];
   int m_loc   = num_loc_rows;
   int fst_row = first_loc_row;

   double * nzval  = NULL;
   int    * colind = NULL;
   int    * rowptr = NULL;

   if ( !(nzval  = doubleMalloc_dist(nnz_loc)) )
   {
      ABORT("Malloc fails for nzval[].");
   }
   for (int i=0; i<nnz_loc; i++)
   {
      nzval[i] = data[i];
   }

   if ( !(colind = intMalloc_dist(nnz_loc)) )
   {
      ABORT("Malloc fails for colind[].");
   }
   for (int i=0; i<nnz_loc; i++)
   {
      colind[i] = J[i];
   }

   if ( !(rowptr = intMalloc_dist(m_loc+1)) )
   {
      ABORT("Malloc fails for rowptr[].");
   }
   for (int i=0; i<=m_loc; i++)
   {
      rowptr[i] = I[i];
   }

   // Assign he matrix data to SuperLU's SuperMatrix structure
   dCreate_CompRowLoc_Matrix_dist(A, m, n, nnz_loc, m_loc, fst_row,
                                  nzval, colind, rowptr,
                                  SLU_NR_loc, SLU_D, SLU_GE);
}

SuperLURowLocMatrix::SuperLURowLocMatrix( const HypreParMatrix & hypParMat )
   : comm_(hypParMat.GetComm()),
     rowLocPtr_(NULL)
{
   rowLocPtr_      = new SuperMatrix;
   SuperMatrix * A = (SuperMatrix*)rowLocPtr_;

   A->Store = NULL;

   // First cast the parameter to a hypre_ParCSRMatrix
   hypre_ParCSRMatrix * parcsr_op =
      (hypre_ParCSRMatrix *)const_cast<HypreParMatrix&>(hypParMat);

   MFEM_ASSERT(parcsr_op != NULL,"SuperLU: const_cast failed in SetOperator");

   // Create the SuperMatrix A by borrowing the internal data from a
   // hypre_CSRMatrix.
   hypre_CSRMatrix * csr_op = hypre_MergeDiagAndOffd(parcsr_op);
   hypre_CSRMatrixSetDataOwner(csr_op,0);

   int m         = parcsr_op->global_num_rows;
   int n         = parcsr_op->global_num_cols;
   int fst_row   = parcsr_op->first_row_index;
   int nnz_loc   = csr_op->num_nonzeros;
   int m_loc     = csr_op->num_rows;

   height = m_loc;
   width  = m_loc;

   double * nzval  = csr_op->data;
   int    * colind = csr_op->j;
   int    * rowptr = NULL;

   // The "i" array cannot be stolen from the hypre_CSRMatrix so we'll copy it
   if ( !(rowptr = intMalloc_dist(m_loc+1)) )
   {
      ABORT("Malloc fails for rowptr[].");
   }
   for (int i=0; i<=m_loc; i++)
   {
      rowptr[i] = (csr_op->i)[i];
   }

   // Everything has been copied or abducted so delete the structure
   hypre_CSRMatrixDestroy(csr_op);

   // Assign he matrix data to SuperLU's SuperMatrix structure
   dCreate_CompRowLoc_Matrix_dist(A, m, n, nnz_loc, m_loc, fst_row,
                                  nzval, colind, rowptr,
                                  SLU_NR_loc, SLU_D, SLU_GE);
}

SuperLURowLocMatrix::SuperLURowLocMatrix( const BlockOperator &ops )
   : rowLocPtr_(NULL)
{

   rowLocPtr_      = new SuperMatrix;
   SuperMatrix * A = (SuperMatrix*)rowLocPtr_;

   A->Store = NULL;

   comm_ = (dynamic_cast<HypreParMatrix&>(ops.GetBlock(0,0))).GetComm();

   int myid, num_procs;
   MPI_Comm_rank(comm_, &myid);
   MPI_Comm_size(comm_,&num_procs);

   // First cast the parameter to a hypre_ParCSRMatrix
   int numsysrows = ops.NumRowBlocks();
   int numsyscols = ops.NumColBlocks();

   Array2D<hypre_ParCSRMatrix *> parcsrmats;
   Array2D<hypre_CSRMatrix *> mats;
   parcsrmats.SetSize(numsysrows, numsyscols);
   mats.SetSize(numsysrows, numsyscols);

   int nnz = 0;
   int global_cols = 0;
   int global_rows = 0;
   int local_rows = 0;
   int local_cols = 0;
   int first_index = 0;

   // Fill csr arrays
   for (int i=0; i<numsysrows; i++)
   {
      for (int j=0; j<numsyscols; j++)
      {
         if (!ops.IsZeroBlock(i,j))
         {
            Operator &op = ops.GetBlock(i,j);
            parcsrmats(i,j) = (hypre_ParCSRMatrix *)dynamic_cast<HypreParMatrix&>(op);

            MFEM_ASSERT(parcsrmats(i,j) != NULL,
                        "SuperLU: cast to hypre_ParCSRMatrix failed in SetOperator");

            mats(i,j) = hypre_MergeDiagAndOffd(parcsrmats(i,j));
            hypre_CSRMatrixSetDataOwner(mats(i,j),0);
            nnz += hypre_CSRMatrixNumNonzeros(mats(i,j));

            if (i == 0)
            {
               global_cols += hypre_ParCSRMatrixGlobalNumCols(parcsrmats(i,j));
               local_cols += hypre_CSRMatrixNumCols(mats(i,j));
            }

            if (j == 0)
            {
               global_rows += hypre_ParCSRMatrixGlobalNumRows(parcsrmats(i,j));
               first_index += parcsrmats(i,j)->first_row_index;
               local_rows += hypre_CSRMatrixNumRows(mats(i,j));
            }
         }
         else
         {
            parcsrmats(i,j) = NULL;
         }
      }
   }

   height = local_rows;
   width  = local_rows;

   int *block_rowptr = intMalloc_dist(local_rows+1);
   int *block_colind = intMalloc_dist(nnz);
   double *block_nzval = doubleMalloc_dist(nnz);

   int block_count = 0;
   int system_row_count = 0;

   block_rowptr[0] = 0;

   for (int i=0; i<numsysrows; i++)
   {
      for (int row=0; row<hypre_CSRMatrixNumRows(mats(i,0)); row++)
      {
         for (int j=0; j<numsyscols; j++)
         {
            if (parcsrmats(i,j) != NULL)
            {
               MFEM_VERIFY(!HYPRE_AssumedPartitionCheck(),
                           "block parallel SUPERLU can not be used with assumed partition");

               double *data = hypre_CSRMatrixData(mats(i,j));
               HYPRE_Int *row_ptr = hypre_CSRMatrixI(mats(i,j));
               HYPRE_Int *col_ptr = hypre_CSRMatrixJ(mats(i,j));

               for (int pos=row_ptr[row]; pos<row_ptr[row+1]; pos++)
               {
                  block_nzval[block_count] = data[pos];
                  // find host proc
                  int host_proc;
                  for (int ii = 0; ii < num_procs; ii++ )
                  {
                     if (col_ptr[pos] >= hypre_ParCSRMatrixColStarts(parcsrmats(i,j))[ii])
                     {
                        host_proc = ii;
                     }
                  }

                  int host_index = col_ptr[pos] - hypre_ParCSRMatrixColStarts(parcsrmats(i,
                                                                                         j))[host_proc];
                  int block_index = 0;
                  for (int jj=0; jj < numsyscols; jj++)
                  {
                     if (jj < j)
                     {
                        block_index += hypre_ParCSRMatrixColStarts(parcsrmats(0,jj))[host_proc+1];
                     }
                     else
                     {
                        block_index += hypre_ParCSRMatrixColStarts(parcsrmats(0,jj))[host_proc];
                     }
                  }
                  block_colind[block_count] = host_index + block_index;
                  block_count++;
               }
            }
         }
         block_rowptr[system_row_count + row + 1] = block_count;
      }
      system_row_count += hypre_CSRMatrixNumRows(mats(i,0));
   }

   // Everything has been copied or abducted so delete the structure
   for (int i=0; i<numsysrows; i++)
   {
      for (int j=0; j<numsyscols; j++)
      {
         if (parcsrmats(i,j) != NULL)
         {
            hypre_CSRMatrixDestroy(mats(i,j));
         }
      }
   }

   // Assign he matrix data to SuperLU's SuperMatrix structure
   dCreate_CompRowLoc_Matrix_dist(A, global_rows, global_cols, nnz, local_rows,
                                  first_index,
                                  block_nzval, block_colind, block_rowptr,
                                  SLU_NR_loc, SLU_D, SLU_GE);

}

SuperLURowLocMatrix::~SuperLURowLocMatrix()
{
   SuperMatrix * A = (SuperMatrix*)rowLocPtr_;

   // Delete the internal data
   Destroy_CompRowLoc_Matrix_dist(A);

   // Delete the struct
   if ( A != NULL ) { delete A; }
}

SuperLUSolver::SuperLUSolver( MPI_Comm comm )
   : comm_(comm),
     APtr_(NULL),
     optionsPtr_(NULL),
     statPtr_(NULL),
     ScalePermstructPtr_(NULL),
     LUstructPtr_(NULL),
     SOLVEstructPtr_(NULL),
     gridPtr_(NULL),
     berr_(NULL),
     perm_r_(NULL),
     nrhs_(1),
     nprow_(0),
     npcol_(0),
     firstSolveWithThisA_(false),
     gridInitialized_(false),
     LUStructInitialized_(false)
{
   this->Init();
}

SuperLUSolver::SuperLUSolver( SuperLURowLocMatrix & A )
   : comm_(A.GetComm()),
     APtr_(&A),
     optionsPtr_(NULL),
     statPtr_(NULL),
     ScalePermstructPtr_(NULL),
     LUstructPtr_(NULL),
     SOLVEstructPtr_(NULL),
     gridPtr_(NULL),
     berr_(NULL),
     perm_r_(NULL),
     nrhs_(1),
     nprow_(0),
     npcol_(0),
     firstSolveWithThisA_(true),
     gridInitialized_(false),
     LUStructInitialized_(false)
{
   height = A.Height();
   width  = A.Width();

   this->Init();
}

SuperLUSolver::~SuperLUSolver()
{
   superlu_dist_options_t * options = (superlu_dist_options_t*)optionsPtr_;
   SuperLUStat_t     * stat         = (SuperLUStat_t*)statPtr_;
   ScalePermstruct_t * SPstruct     = (ScalePermstruct_t*)ScalePermstructPtr_;
   LUstruct_t        * LUstruct     = (LUstruct_t*)LUstructPtr_;
   SOLVEstruct_t     * SOLVEstruct  = (SOLVEstruct_t*)SOLVEstructPtr_;
   gridinfo_t        * grid         = (gridinfo_t*)gridPtr_;

   SUPERLU_FREE(berr_);
   PStatFree(stat);

   if ( LUStructInitialized_ )
   {
      ScalePermstructFree(SPstruct);
      Destroy_LU(width, grid, LUstruct);
      LUstructFree(LUstruct);
   }

   if ( options->SolveInitialized )
   {
      dSolveFinalize(options, SOLVEstruct);
   }

   if (     options != NULL ) { delete options; }
   if (        stat != NULL ) { delete stat; }
   if (    SPstruct != NULL ) { delete SPstruct; }
   if (    LUstruct != NULL ) { delete LUstruct; }
   if ( SOLVEstruct != NULL ) { delete SOLVEstruct; }
   if (        grid != NULL ) { delete grid; }
   if (     perm_r_ != NULL ) { SUPERLU_FREE(perm_r_); }
}

void SuperLUSolver::Init()
{
   MPI_Comm_size(comm_, &numProcs_);
   MPI_Comm_rank(comm_, &myid_);

   optionsPtr_         = new superlu_dist_options_t;
   statPtr_            = new SuperLUStat_t;
   ScalePermstructPtr_ = new ScalePermstruct_t;
   LUstructPtr_        = new LUstruct_t;
   SOLVEstructPtr_     = new SOLVEstruct_t;
   gridPtr_            = new gridinfo_t;

   superlu_dist_options_t * options = (superlu_dist_options_t*)optionsPtr_;
   SuperLUStat_t          *    stat = (SuperLUStat_t*)statPtr_;

   if ( !(berr_ = doubleMalloc_dist(nrhs_)) )
   {
      ABORT("Malloc fails for berr[].");
   }

   // Set default options
   set_default_options_dist(options);

   options->ParSymbFact = YES;
   options->ColPerm     = NATURAL;

   // Choose nprow and npcol so that the process grid is as square as possible.
   // If the processes cannot be divided evenly, keep the row dimension smaller
   // than the column dimension.

   nprow_ = (int)superlu_internal::sqrti((unsigned int)numProcs_);
   while (numProcs_ % nprow_ != 0 && nprow_ > 0)
   {
      nprow_--;
   }

   npcol_ = (int)(numProcs_ / nprow_);
   assert(nprow_ * npcol_ == numProcs_);

   PStatInit(stat); // Initialize the statistics variables.
}

void SuperLUSolver::SetPrintStatistics( bool print_stat )
{
   superlu_dist_options_t * options = (superlu_dist_options_t*)optionsPtr_;

   yes_no_t opt = print_stat?YES:NO;

   options->PrintStat = opt;
}

void SuperLUSolver::SetEquilibriate( bool equil )
{
   superlu_dist_options_t * options = (superlu_dist_options_t*)optionsPtr_;

   yes_no_t opt = equil?YES:NO;

   options->Equil = opt;
}

void SuperLUSolver::SetColumnPermutation( superlu::ColPerm col_perm )
{
   superlu_dist_options_t * options = (superlu_dist_options_t*)optionsPtr_;

   colperm_t opt = (colperm_t)col_perm;

   options->ColPerm = opt;
}

void SuperLUSolver::SetRowPermutation( superlu::RowPerm row_perm,
                                       Array<int> * perm )
{
   superlu_dist_options_t * options = (superlu_dist_options_t*)optionsPtr_;

   rowperm_t opt = (rowperm_t)row_perm;

   options->RowPerm = opt;

   if ( opt == MY_PERMR )
   {
      if ( perm == NULL )
      {
         mfem_error("SuperLUSolver::SetRowPermutation :"
                    " permutation vector not set!");
      }

      if ( !(perm_r_ = intMalloc_dist(perm->Size())) )
      {
         ABORT("Malloc fails for perm_r[].");
      }
      for (int i=0; i<perm->Size(); i++)
      {
         perm_r_[i] = (*perm)[i];
      }
   }
}

void SuperLUSolver::SetTranspose( superlu::Trans trans )
{
   superlu_dist_options_t * options = (superlu_dist_options_t*)optionsPtr_;

   trans_t opt = (trans_t)trans;

   options->Trans = opt;
}

void SuperLUSolver::SetIterativeRefine( superlu::IterRefine iter_ref )
{
   superlu_dist_options_t * options = (superlu_dist_options_t*)optionsPtr_;

   IterRefine_t opt = (IterRefine_t)iter_ref;

   options->IterRefine = opt;
}

void SuperLUSolver::SetReplaceTinyPivot( bool rtp )
{
   superlu_dist_options_t * options = (superlu_dist_options_t*)optionsPtr_;

   yes_no_t opt = rtp?YES:NO;

   options->ReplaceTinyPivot = opt;
}

void SuperLUSolver::SetNumLookAheads( int num_lookaheads )
{
   superlu_dist_options_t * options = (superlu_dist_options_t*)optionsPtr_;

   options->num_lookaheads = num_lookaheads;
}

void SuperLUSolver::SetLookAheadElimTree( bool etree )
{
   superlu_dist_options_t * options = (superlu_dist_options_t*)optionsPtr_;

   yes_no_t opt = etree?YES:NO;

   options->lookahead_etree = opt;
}

void SuperLUSolver::SetSymmetricPattern( bool sym )
{
   superlu_dist_options_t * options = (superlu_dist_options_t*)optionsPtr_;

   yes_no_t opt = sym?YES:NO;

   options->SymPattern = opt;
}

void SuperLUSolver::SetupGrid()
{
   gridinfo_t * grid = (gridinfo_t*)gridPtr_;

   // Make sure the values of nprow and npcol are reasonable
   if ( ((nprow_ * npcol_) > numProcs_) || ((nprow_ * npcol_) < 1) )
   {
      if ( myid_ == 0 )
      {
         mfem::err << "Warning: User specified nprow and npcol are such that "
                   << "(nprow * npcol) > numProcs or (nprow * npcol) < 1.  "
<<<<<<< HEAD
                   << "Using default values for nprow and npcol instead." << endl;
=======
                   << "Using default values for nprow and npcol instead."
                   << endl;
>>>>>>> a6f1582b
      }

      nprow_ = (int)superlu_internal::sqrti((unsigned int)numProcs_);
      while (numProcs_ % nprow_ != 0 && nprow_ > 0)
      {
         nprow_--;
      }

      npcol_ = (int)(numProcs_ / nprow_);
      assert(nprow_ * npcol_ == numProcs_);
   }

   superlu_gridinit(comm_, nprow_, npcol_, grid);

   gridInitialized_ = true;
}

void SuperLUSolver::DismantleGrid()
{
   if ( gridInitialized_ )
   {
      gridinfo_t * grid = (gridinfo_t*)gridPtr_;

      superlu_gridexit(grid);
   }

   gridInitialized_ = false;
}

void SuperLUSolver::Mult( const Vector & x, Vector & y ) const
{
   MFEM_ASSERT(APtr_ != NULL,
               "SuperLU Error: The operator must be set before"
               " the system can be solved.");

   superlu_dist_options_t * options = (superlu_dist_options_t*)optionsPtr_;
   SuperLUStat_t     * stat         = (SuperLUStat_t*)statPtr_;
   SuperMatrix       * A            = (SuperMatrix*)APtr_->InternalData();

   ScalePermstruct_t * SPstruct     = (ScalePermstruct_t*)ScalePermstructPtr_;
   LUstruct_t        * LUstruct     = (LUstruct_t*)LUstructPtr_;
   SOLVEstruct_t     * SOLVEstruct  = (SOLVEstruct_t*)SOLVEstructPtr_;
   gridinfo_t        * grid         = (gridinfo_t*)gridPtr_;

   if (!firstSolveWithThisA_)
   {
      options->Fact = FACTORED; // Indicate the factored form of A is supplied.
   }
   else // This is the first solve with this A
   {
      firstSolveWithThisA_ = false;

      // Make sure that the parameters have been initialized The only parameter
      // we might have to worry about is ScalePermstruct, if the user is
      // supplying a row or column permutation.

      // Initialize ScalePermstruct and LUstruct.
      SPstruct->DiagScale = NOEQUIL;

      // Transfer ownership of the row permutations if available
      if ( perm_r_ != NULL )
      {
         SPstruct->perm_r = perm_r_;
         perm_r_ = NULL;
      }
      else
      {
         if ( !(SPstruct->perm_r = intMalloc_dist(A->nrow)) )
         {
            ABORT("Malloc fails for perm_r[].");
         }
      }
      if ( !(SPstruct->perm_c = intMalloc_dist(A->ncol)) )
      {
         ABORT("Malloc fails for perm_c[].");
      }

      LUstructInit(A->ncol, LUstruct);
      LUStructInitialized_ = true;
   }

   // SuperLU overwrites x with y, so copy x to y and pass that to the solve
   // routine.

   y = x;

   double*  yPtr = (double*)y;
   int      info = -1, locSize = y.Size();

   // Solve the system
   pdgssvx(options, A, SPstruct, yPtr, locSize, nrhs_, grid,
           LUstruct, SOLVEstruct, berr_, stat, &info);

   if ( info != 0 )
   {
      if ( info <= A->ncol )
      {
         MFEM_ABORT("SuperLU:  Found a singular matrix, U("
                    << info << "," << info << ") is exactly zero.");
      }
      else if ( info > A->ncol )
      {
         MFEM_ABORT("SuperLU:  Memory allocation error with "
                    << info - A->ncol << " bytes already allocated,");
      }
      else
      {
         MFEM_ABORT("Unknown SuperLU Error");
      }
   }
}

void SuperLUSolver::SetOperator( const Operator & op )
{
   // Verify that we have a compatible operator

   delete APtr_;

   if (gridInitialized_)
   {
      this->DismantleGrid();
      this->Init();
      this->SetPrintStatistics(false);
      this->SetSymmetricPattern(false);
      this->SetColumnPermutation(superlu::PARMETIS);
   }

   APtr_ = dynamic_cast<const SuperLURowLocMatrix*>(&op);
   if ( APtr_ == NULL )
   {
      const HypreParMatrix* op_ptr = dynamic_cast<const HypreParMatrix*>(&op);
      const BlockOperator* bl_op_ptr = dynamic_cast<const BlockOperator*>(&op);

      if (op_ptr != NULL)
      {
         APtr_ = new SuperLURowLocMatrix(*op_ptr);
      }
      else if (bl_op_ptr != NULL)
      {
         APtr_ = new SuperLURowLocMatrix(*bl_op_ptr);
      }
      else
      {
         mfem_error("SuperLUSolver::SetOperator : not compatible operator type!");
      }
   }

   // Everything is OK so finish setting the operator
   firstSolveWithThisA_ = true;

   // Set mfem::Operator member data
   height = op.Height();
   width  = op.Width();

   // Initialize the processor grid if necessary
   if (!gridInitialized_)
   {
      this->SetupGrid();
   }
}

} // mfem namespace

#endif // MFEM_USE_MPI
#endif // MFEM_USE_SUPERLU<|MERGE_RESOLUTION|>--- conflicted
+++ resolved
@@ -161,158 +161,6 @@
    dCreate_CompRowLoc_Matrix_dist(A, m, n, nnz_loc, m_loc, fst_row,
                                   nzval, colind, rowptr,
                                   SLU_NR_loc, SLU_D, SLU_GE);
-}
-
-SuperLURowLocMatrix::SuperLURowLocMatrix( const BlockOperator &ops )
-   : rowLocPtr_(NULL)
-{
-
-   rowLocPtr_      = new SuperMatrix;
-   SuperMatrix * A = (SuperMatrix*)rowLocPtr_;
-
-   A->Store = NULL;
-
-   comm_ = (dynamic_cast<HypreParMatrix&>(ops.GetBlock(0,0))).GetComm();
-
-   int myid, num_procs;
-   MPI_Comm_rank(comm_, &myid);
-   MPI_Comm_size(comm_,&num_procs);
-
-   // First cast the parameter to a hypre_ParCSRMatrix
-   int numsysrows = ops.NumRowBlocks();
-   int numsyscols = ops.NumColBlocks();
-
-   Array2D<hypre_ParCSRMatrix *> parcsrmats;
-   Array2D<hypre_CSRMatrix *> mats;
-   parcsrmats.SetSize(numsysrows, numsyscols);
-   mats.SetSize(numsysrows, numsyscols);
-
-   int nnz = 0;
-   int global_cols = 0;
-   int global_rows = 0;
-   int local_rows = 0;
-   int local_cols = 0;
-   int first_index = 0;
-
-   // Fill csr arrays
-   for (int i=0; i<numsysrows; i++)
-   {
-      for (int j=0; j<numsyscols; j++)
-      {
-         if (!ops.IsZeroBlock(i,j))
-         {
-            Operator &op = ops.GetBlock(i,j);
-            parcsrmats(i,j) = (hypre_ParCSRMatrix *)dynamic_cast<HypreParMatrix&>(op);
-
-            MFEM_ASSERT(parcsrmats(i,j) != NULL,
-                        "SuperLU: cast to hypre_ParCSRMatrix failed in SetOperator");
-
-            mats(i,j) = hypre_MergeDiagAndOffd(parcsrmats(i,j));
-            hypre_CSRMatrixSetDataOwner(mats(i,j),0);
-            nnz += hypre_CSRMatrixNumNonzeros(mats(i,j));
-
-            if (i == 0)
-            {
-               global_cols += hypre_ParCSRMatrixGlobalNumCols(parcsrmats(i,j));
-               local_cols += hypre_CSRMatrixNumCols(mats(i,j));
-            }
-
-            if (j == 0)
-            {
-               global_rows += hypre_ParCSRMatrixGlobalNumRows(parcsrmats(i,j));
-               first_index += parcsrmats(i,j)->first_row_index;
-               local_rows += hypre_CSRMatrixNumRows(mats(i,j));
-            }
-         }
-         else
-         {
-            parcsrmats(i,j) = NULL;
-         }
-      }
-   }
-
-   height = local_rows;
-   width  = local_rows;
-
-   int *block_rowptr = intMalloc_dist(local_rows+1);
-   int *block_colind = intMalloc_dist(nnz);
-   double *block_nzval = doubleMalloc_dist(nnz);
-
-   int block_count = 0;
-   int system_row_count = 0;
-
-   block_rowptr[0] = 0;
-
-   for (int i=0; i<numsysrows; i++)
-   {
-      for (int row=0; row<hypre_CSRMatrixNumRows(mats(i,0)); row++)
-      {
-         for (int j=0; j<numsyscols; j++)
-         {
-            if (parcsrmats(i,j) != NULL)
-            {
-               MFEM_VERIFY(!HYPRE_AssumedPartitionCheck(),
-                           "block parallel SUPERLU can not be used with assumed partition");
-
-               double *data = hypre_CSRMatrixData(mats(i,j));
-               HYPRE_Int *row_ptr = hypre_CSRMatrixI(mats(i,j));
-               HYPRE_Int *col_ptr = hypre_CSRMatrixJ(mats(i,j));
-
-               for (int pos=row_ptr[row]; pos<row_ptr[row+1]; pos++)
-               {
-                  block_nzval[block_count] = data[pos];
-                  // find host proc
-                  int host_proc;
-                  for (int ii = 0; ii < num_procs; ii++ )
-                  {
-                     if (col_ptr[pos] >= hypre_ParCSRMatrixColStarts(parcsrmats(i,j))[ii])
-                     {
-                        host_proc = ii;
-                     }
-                  }
-
-                  int host_index = col_ptr[pos] - hypre_ParCSRMatrixColStarts(parcsrmats(i,
-                                                                                         j))[host_proc];
-                  int block_index = 0;
-                  for (int jj=0; jj < numsyscols; jj++)
-                  {
-                     if (jj < j)
-                     {
-                        block_index += hypre_ParCSRMatrixColStarts(parcsrmats(0,jj))[host_proc+1];
-                     }
-                     else
-                     {
-                        block_index += hypre_ParCSRMatrixColStarts(parcsrmats(0,jj))[host_proc];
-                     }
-                  }
-                  block_colind[block_count] = host_index + block_index;
-                  block_count++;
-               }
-            }
-         }
-         block_rowptr[system_row_count + row + 1] = block_count;
-      }
-      system_row_count += hypre_CSRMatrixNumRows(mats(i,0));
-   }
-
-   // Everything has been copied or abducted so delete the structure
-   for (int i=0; i<numsysrows; i++)
-   {
-      for (int j=0; j<numsyscols; j++)
-      {
-         if (parcsrmats(i,j) != NULL)
-         {
-            hypre_CSRMatrixDestroy(mats(i,j));
-         }
-      }
-   }
-
-   // Assign he matrix data to SuperLU's SuperMatrix structure
-   dCreate_CompRowLoc_Matrix_dist(A, global_rows, global_cols, nnz, local_rows,
-                                  first_index,
-                                  block_nzval, block_colind, block_rowptr,
-                                  SLU_NR_loc, SLU_D, SLU_GE);
-
 }
 
 SuperLURowLocMatrix::~SuperLURowLocMatrix()
@@ -564,12 +412,8 @@
       {
          mfem::err << "Warning: User specified nprow and npcol are such that "
                    << "(nprow * npcol) > numProcs or (nprow * npcol) < 1.  "
-<<<<<<< HEAD
-                   << "Using default values for nprow and npcol instead." << endl;
-=======
                    << "Using default values for nprow and npcol instead."
                    << endl;
->>>>>>> a6f1582b
       }
 
       nprow_ = (int)superlu_internal::sqrti((unsigned int)numProcs_);
@@ -685,36 +529,10 @@
 void SuperLUSolver::SetOperator( const Operator & op )
 {
    // Verify that we have a compatible operator
-
-   delete APtr_;
-
-   if (gridInitialized_)
-   {
-      this->DismantleGrid();
-      this->Init();
-      this->SetPrintStatistics(false);
-      this->SetSymmetricPattern(false);
-      this->SetColumnPermutation(superlu::PARMETIS);
-   }
-
    APtr_ = dynamic_cast<const SuperLURowLocMatrix*>(&op);
    if ( APtr_ == NULL )
    {
-      const HypreParMatrix* op_ptr = dynamic_cast<const HypreParMatrix*>(&op);
-      const BlockOperator* bl_op_ptr = dynamic_cast<const BlockOperator*>(&op);
-
-      if (op_ptr != NULL)
-      {
-         APtr_ = new SuperLURowLocMatrix(*op_ptr);
-      }
-      else if (bl_op_ptr != NULL)
-      {
-         APtr_ = new SuperLURowLocMatrix(*bl_op_ptr);
-      }
-      else
-      {
-         mfem_error("SuperLUSolver::SetOperator : not compatible operator type!");
-      }
+      mfem_error("SuperLUSolver::SetOperator : not SuperLURowLocMatrix!");
    }
 
    // Everything is OK so finish setting the operator
