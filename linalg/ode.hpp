--- conflicted
+++ resolved
@@ -282,9 +282,7 @@
    virtual void Step(Vector &x, double &t, double &dt);
 };
 
-<<<<<<< HEAD
-
-/// Generalized-alpha ODE solver. 
+/// Generalized-alpha ODE solver.
 class GeneralizedAlphaSolver : public ODESolver
 {
 protected:
@@ -301,7 +299,8 @@
    virtual void Init(TimeDependentOperator &_f);
 
    virtual void Step(Vector &x, double &t, double &dt);
-=======
+};
+  
 /// The SIASolver class is based on the Symplectic Integration Algorithm
 /// described in "A Symplectic Integration Algorithm for Separable Hamiltonian
 /// Functions" by J. Candy and W. Rozmus, Journal of Computational Physics,
@@ -369,7 +368,6 @@
 
    Array<double> a_;
    Array<double> b_;
->>>>>>> 4234d5ff
 };
 
 }
