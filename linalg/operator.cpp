// Copyright (c) 2010-2020, Lawrence Livermore National Security, LLC. Produced
// at the Lawrence Livermore National Laboratory. All Rights reserved. See files
// LICENSE and NOTICE for details. LLNL-CODE-806117.
//
// This file is part of the MFEM library. For more information and source code
// availability visit https://mfem.org.
//
// MFEM is free software; you can redistribute it and/or modify it under the
// terms of the BSD-3 license. We welcome feedback and contributions, see file
// CONTRIBUTING.md for details.

#include "vector.hpp"
#include "operator.hpp"
#include "../general/forall.hpp"

#include <iostream>
#include <iomanip>

namespace mfem
{

void Operator::InitTVectors(const Operator *Po, const Operator *Ri,
                            const Operator *Pi,
                            Vector &x, Vector &b,
                            Vector &X, Vector &B) const
{
   if (!IsIdentityProlongation(Po))
   {
      // Variational restriction with Po
      B.SetSize(Po->Width(), b);
      Po->MultTranspose(b, B);
   }
   else
   {
      // B points to same data as b
      B.NewMemoryAndSize(b.GetMemory(), b.Size(), false);
   }
   if (!IsIdentityProlongation(Pi))
   {
      // Variational restriction with Ri
      X.SetSize(Ri->Height(), x);
      Ri->Mult(x, X);
   }
   else
   {
      // X points to same data as x
      X.NewMemoryAndSize(x.GetMemory(), x.Size(), false);
   }
}

void Operator::FormLinearSystem(const Array<int> &ess_tdof_list,
                                Vector &x, Vector &b,
                                Operator* &Aout, Vector &X, Vector &B,
                                int copy_interior)
{
   const Operator *P = this->GetProlongation();
   const Operator *R = this->GetRestriction();
   InitTVectors(P, R, P, x, b, X, B);

   if (!copy_interior) { X.SetSubVectorComplement(ess_tdof_list, 0.0); }

   ConstrainedOperator *constrainedA;
   FormConstrainedSystemOperator(ess_tdof_list, constrainedA);
   constrainedA->EliminateRHS(X, B);
   Aout = constrainedA;
}

void Operator::FormRectangularLinearSystem(
   const Array<int> &trial_tdof_list,
   const Array<int> &test_tdof_list, Vector &x, Vector &b,
   Operator* &Aout, Vector &X, Vector &B)
{
   const Operator *Pi = this->GetProlongation();
   const Operator *Po = this->GetOutputProlongation();
   const Operator *Ri = this->GetRestriction();
   InitTVectors(Po, Ri, Pi, x, b, X, B);

   RectangularConstrainedOperator *constrainedA;
   FormRectangularConstrainedSystemOperator(trial_tdof_list, test_tdof_list,
                                            constrainedA);
   constrainedA->EliminateRHS(X, B);
   Aout = constrainedA;
}

void Operator::RecoverFEMSolution(const Vector &X, const Vector &b, Vector &x)
{
   // Same for Rectangular and Square operators
   const Operator *P = this->GetProlongation();
   if (!IsIdentityProlongation(P))
   {
      // Apply conforming prolongation
      x.SetSize(P->Height());
      P->Mult(X, x);
   }
   else
   {
      // X and x point to the same data

      // If the validity flags of X's Memory were changed (e.g. if it was moved
      // to device memory) then we need to tell x about that.
      x.SyncMemory(X);
   }
}

Operator * Operator::SetupRAP(const Operator *Pi, const Operator *Po)
{
   Operator *rap;
   if (!IsIdentityProlongation(Pi))
   {
      if (!IsIdentityProlongation(Po))
      {
         rap = new RAPOperator(*Po, *this, *Pi);
      }
      else
      {
         rap = new ProductOperator(this, Pi, false,false);
      }
   }
   else
   {
      if (!IsIdentityProlongation(Po))
      {
         TransposeOperator * PoT = new TransposeOperator(Po);
         rap = new ProductOperator(PoT, this, true,false);
      }
      else
      {
         rap = this;
      }
   }
   return rap;
}

void Operator::FormConstrainedSystemOperator(
   const Array<int> &ess_tdof_list, ConstrainedOperator* &Aout)
{
   const Operator *P = this->GetProlongation();
   Operator *rap = SetupRAP(P, P);

   // Impose the boundary conditions through a ConstrainedOperator, which owns
   // the rap operator when P and R are non-trivial
   ConstrainedOperator *A = new ConstrainedOperator(rap, ess_tdof_list,
                                                    rap != this);
   Aout = A;
}

void Operator::FormRectangularConstrainedSystemOperator(
   const Array<int> &trial_tdof_list, const Array<int> &test_tdof_list,
   RectangularConstrainedOperator* &Aout)
{
   const Operator *Pi = this->GetProlongation();
   const Operator *Po = this->GetOutputProlongation();
   Operator *rap = SetupRAP(Pi, Po);

   // Impose the boundary conditions through a RectangularConstrainedOperator,
   // which owns the rap operator when P and R are non-trivial
   RectangularConstrainedOperator *A
      = new RectangularConstrainedOperator(rap,
                                           trial_tdof_list, test_tdof_list,
                                           rap != this);
   Aout = A;
}

void Operator::FormSystemOperator(const Array<int> &ess_tdof_list,
                                  Operator* &Aout)
{
   ConstrainedOperator *A;
   FormConstrainedSystemOperator(ess_tdof_list, A);
   Aout = A;
}

void Operator::FormRectangularSystemOperator(const Array<int> &trial_tdof_list,
                                             const Array<int> &test_tdof_list,
                                             Operator* &Aout)
{
   RectangularConstrainedOperator *A;
   FormRectangularConstrainedSystemOperator(trial_tdof_list, test_tdof_list, A);
   Aout = A;
}

void Operator::FormDiscreteOperator(Operator* &Aout)
{
   const Operator *Pin  = this->GetProlongation();
   const Operator *Rout = this->GetOutputRestriction();
   Aout = new TripleProductOperator(Rout, this, Pin,false, false, false);
}

void Operator::PrintMatlab(std::ostream & out, int n, int m) const
{
   using namespace std;
   if (n == 0) { n = width; }
   if (m == 0) { m = height; }

   Vector x(n), y(m);
   x = 0.0;

   out << setiosflags(ios::scientific | ios::showpos);
   for (int i = 0; i < n; i++)
   {
      x(i) = 1.0;
      Mult(x, y);
      for (int j = 0; j < m; j++)
      {
         if (y(j))
         {
            out << j+1 << " " << i+1 << " " << y(j) << '\n';
         }
      }
      x(i) = 0.0;
   }
}


void TimeDependentOperator::ExplicitMult(const Vector &, Vector &) const
{
   mfem_error("TimeDependentOperator::ExplicitMult() is not overridden!");
}

void TimeDependentOperator::ImplicitMult(const Vector &, const Vector &,
                                         Vector &) const
{
   mfem_error("TimeDependentOperator::ImplicitMult() is not overridden!");
}

void TimeDependentOperator::Mult(const Vector &, Vector &) const
{
   mfem_error("TimeDependentOperator::Mult() is not overridden!");
}

void TimeDependentOperator::ImplicitSolve(const double, const Vector &,
                                          Vector &)
{
   mfem_error("TimeDependentOperator::ImplicitSolve() is not overridden!");
}

Operator &TimeDependentOperator::GetImplicitGradient(
   const Vector &, const Vector &, double) const
{
   mfem_error("TimeDependentOperator::GetImplicitGradient() is "
              "not overridden!");
   return const_cast<Operator &>(dynamic_cast<const Operator &>(*this));
}

Operator &TimeDependentOperator::GetExplicitGradient(const Vector &) const
{
   mfem_error("TimeDependentOperator::GetExplicitGradient() is "
              "not overridden!");
   return const_cast<Operator &>(dynamic_cast<const Operator &>(*this));
}

int TimeDependentOperator::SUNImplicitSetup(const Vector &,
                                            const Vector &,
                                            int, int *, double)
{
   mfem_error("TimeDependentOperator::SUNImplicitSetup() is not overridden!");
   return (-1);
}

int TimeDependentOperator::SUNImplicitSolve(const Vector &, Vector &, double)
{
   mfem_error("TimeDependentOperator::SUNImplicitSolve() is not overridden!");
   return (-1);
}

int TimeDependentOperator::SUNMassSetup()
{
   mfem_error("TimeDependentOperator::SUNMassSetup() is not overridden!");
   return (-1);
}

int TimeDependentOperator::SUNMassSolve(const Vector &, Vector &, double)
{
   mfem_error("TimeDependentOperator::SUNMassSolve() is not overridden!");
   return (-1);
}

int TimeDependentOperator::SUNMassMult(const Vector &, Vector &)
{
   mfem_error("TimeDependentOperator::SUNMassMult() is not overridden!");
   return (-1);
}


void SecondOrderTimeDependentOperator::Mult(const Vector &x,
                                            const Vector &dxdt,
                                            Vector &y) const
{
   mfem_error("SecondOrderTimeDependentOperator::Mult() is not overridden!");
}

void SecondOrderTimeDependentOperator::ImplicitSolve(const double dt0,
                                                     const double dt1,
                                                     const Vector &x,
                                                     const Vector &dxdt,
                                                     Vector &k)
{
   mfem_error("SecondOrderTimeDependentOperator::ImplicitSolve() is not overridden!");
}


ProductOperator::ProductOperator(const Operator *A, const Operator *B,
                                 bool ownA, bool ownB)
   : Operator(A->Height(), B->Width()),
     A(A), B(B), ownA(ownA), ownB(ownB), z(A->Width())
{
   MFEM_VERIFY(A->Width() == B->Height(),
               "incompatible Operators: A->Width() = " << A->Width()
               << ", B->Height() = " << B->Height());

   {
      const Solver* SolverB = dynamic_cast<const Solver*>(B);
      if (SolverB)
      {
         MFEM_VERIFY(!(SolverB->iterative_mode),
                     "Operator B of a ProductOperator should not be in iterative mode");
      }
   }
}

ProductOperator::~ProductOperator()
{
   if (ownA) { delete A; }
   if (ownB) { delete B; }
}


RAPOperator::RAPOperator(const Operator &Rt_, const Operator &A_,
                         const Operator &P_)
   : Operator(Rt_.Width(), P_.Width()), Rt(Rt_), A(A_), P(P_)
{
   MFEM_VERIFY(Rt.Height() == A.Height(),
               "incompatible Operators: Rt.Height() = " << Rt.Height()
               << ", A.Height() = " << A.Height());
   MFEM_VERIFY(A.Width() == P.Height(),
               "incompatible Operators: A.Width() = " << A.Width()
               << ", P.Height() = " << P.Height());

   {
      const Solver* SolverA = dynamic_cast<const Solver*>(&A);
      if (SolverA)
      {
         MFEM_VERIFY(!(SolverA->iterative_mode),
                     "Operator A of an RAPOperator should not be in iterative mode");
      }

      const Solver* SolverP = dynamic_cast<const Solver*>(&P);
      if (SolverP)
      {
         MFEM_VERIFY(!(SolverP->iterative_mode),
                     "Operator P of an RAPOperator should not be in iterative mode");
      }
   }

   mem_class = Rt.GetMemoryClass()*P.GetMemoryClass();
   MemoryType mem_type = GetMemoryType(A.GetMemoryClass()*mem_class);
   Px.SetSize(P.Height(), mem_type);
   APx.SetSize(A.Height(), mem_type);
}


TripleProductOperator::TripleProductOperator(
   const Operator *A, const Operator *B, const Operator *C,
   bool ownA, bool ownB, bool ownC)
   : Operator(A->Height(), C->Width())
   , A(A), B(B), C(C)
   , ownA(ownA), ownB(ownB), ownC(ownC)
{
   MFEM_VERIFY(A->Width() == B->Height(),
               "incompatible Operators: A->Width() = " << A->Width()
               << ", B->Height() = " << B->Height());
   MFEM_VERIFY(B->Width() == C->Height(),
               "incompatible Operators: B->Width() = " << B->Width()
               << ", C->Height() = " << C->Height());

   {
      const Solver* SolverB = dynamic_cast<const Solver*>(B);
      if (SolverB)
      {
         MFEM_VERIFY(!(SolverB->iterative_mode),
                     "Operator B of a TripleProductOperator should not be in iterative mode");
      }

      const Solver* SolverC = dynamic_cast<const Solver*>(C);
      if (SolverC)
      {
         MFEM_VERIFY(!(SolverC->iterative_mode),
                     "Operator C of a TripleProductOperator should not be in iterative mode");
      }
   }

   mem_class = A->GetMemoryClass()*C->GetMemoryClass();
   MemoryType mem_type = GetMemoryType(mem_class*B->GetMemoryClass());
   t1.SetSize(C->Height(), mem_type);
   t2.SetSize(B->Height(), mem_type);
}

TripleProductOperator::~TripleProductOperator()
{
   if (ownA) { delete A; }
   if (ownB) { delete B; }
   if (ownC) { delete C; }
}


ConstrainedOperator::ConstrainedOperator(Operator *A, const Array<int> &list,
                                         bool _own_A)
   : Operator(A->Height(), A->Width()), A(A), own_A(_own_A)
{
   // 'mem_class' should work with A->Mult() and MFEM_FORALL():
   mem_class = A->GetMemoryClass()*Device::GetDeviceMemoryClass();
   MemoryType mem_type = GetMemoryType(mem_class);
   list.Read(); // TODO: just ensure 'list' is registered, no need to copy it
   constraint_list.MakeRef(list);
   // typically z and w are large vectors, so store them on the device
   z.SetSize(height, mem_type); z.UseDevice(true);
   w.SetSize(height, mem_type); w.UseDevice(true);
}

void ConstrainedOperator::EliminateRHS(const Vector &x, Vector &b) const
{
   w = 0.0;
   const int csz = constraint_list.Size();
   auto idx = constraint_list.Read();
   auto d_x = x.Read();
   // Use read+write access - we are modifying sub-vector of w
   auto d_w = w.ReadWrite();
   MFEM_FORALL(i, csz,
   {
      const int id = idx[i];
      d_w[id] = d_x[id];
   });

   // A.AddMult(w, b, -1.0); // if available to all Operators
   A->Mult(w, z);
   b -= z;

   // Use read+write access - we are modifying sub-vector of b
   auto d_b = b.ReadWrite();
   MFEM_FORALL(i, csz,
   {
      const int id = idx[i];
      d_b[id] = d_x[id];
   });
}

void ConstrainedOperator::Mult(const Vector &x, Vector &y) const
{
   const int csz = constraint_list.Size();
   if (csz == 0)
   {
      A->Mult(x, y);
      return;
   }

   z = x;

   auto idx = constraint_list.Read();
   // Use read+write access - we are modifying sub-vector of z
   auto d_z = z.ReadWrite();
   MFEM_FORALL(i, csz, d_z[idx[i]] = 0.0;);

   A->Mult(z, y);

   auto d_x = x.Read();
   // Use read+write access - we are modifying sub-vector of y
   auto d_y = y.ReadWrite();
   MFEM_FORALL(i, csz,
   {
      const int id = idx[i];
      d_y[id] = d_x[id];
   });
}

RectangularConstrainedOperator::RectangularConstrainedOperator(
   Operator *A,
   const Array<int> &trial_list,
   const Array<int> &test_list,
   bool _own_A)
   : Operator(A->Height(), A->Width()), A(A), own_A(_own_A)
{
   // 'mem_class' should work with A->Mult() and MFEM_FORALL():
   mem_class = A->GetMemoryClass()*Device::GetMemoryClass();
   MemoryType mem_type = GetMemoryType(mem_class);
   trial_list.Read(); // TODO: just ensure 'list' is registered, no need to copy it
   test_list.Read(); // TODO: just ensure 'list' is registered, no need to copy it
   trial_constraints.MakeRef(trial_list);
   test_constraints.MakeRef(test_list);
   // typically z and w are large vectors, so store them on the device
   z.SetSize(height, mem_type); z.UseDevice(true);
   w.SetSize(width, mem_type); w.UseDevice(true);
}

void RectangularConstrainedOperator::EliminateRHS(const Vector &x,
                                                  Vector &b) const
{
   w = 0.0;
   const int trial_csz = trial_constraints.Size();
   auto trial_idx = trial_constraints.Read();
   auto d_x = x.Read();
   // Use read+write access - we are modifying sub-vector of w
   auto d_w = w.ReadWrite();
   MFEM_FORALL(i, trial_csz,
   {
      const int id = trial_idx[i];
      d_w[id] = d_x[id];
   });

   // A.AddMult(w, b, -1.0); // if available to all Operators
   A->Mult(w, z);
   b -= z;

   const int test_csz = test_constraints.Size();
   auto test_idx = test_constraints.Read();
   auto d_b = b.ReadWrite();
   MFEM_FORALL(i, test_csz, d_b[test_idx[i]] = 0.0;);
}

void RectangularConstrainedOperator::Mult(const Vector &x, Vector &y) const
{
   const int trial_csz = trial_constraints.Size();
   const int test_csz = test_constraints.Size();
   if (trial_csz == 0)
   {
      A->Mult(x, y);
   }
   else
   {
      w = x;

      auto idx = trial_constraints.Read();
      // Use read+write access - we are modifying sub-vector of w
      auto d_w = w.ReadWrite();
      MFEM_FORALL(i, trial_csz, d_w[idx[i]] = 0.0;);

      A->Mult(w, y);
   }

   if (test_csz != 0)
   {
      auto idx = test_constraints.Read();
      auto d_y = y.ReadWrite();
      MFEM_FORALL(i, test_csz, d_y[idx[i]] = 0.0;);
   }
}

<<<<<<< HEAD
=======
void RectangularConstrainedOperator::MultTranspose(const Vector &x,
                                                   Vector &y) const
{
   const int trial_csz = trial_constraints.Size();
   const int test_csz = test_constraints.Size();
   if (test_csz == 0)
   {
      A->MultTranspose(x, y);
   }
   else
   {
      z = x;

      auto idx = test_constraints.Read();
      // Use read+write access - we are modifying sub-vector of z
      auto d_z = z.ReadWrite();
      MFEM_FORALL(i, test_csz, d_z[idx[i]] = 0.0;);

      A->MultTranspose(z, y);
   }

   if (trial_csz != 0)
   {
      auto idx = trial_constraints.Read();
      auto d_y = y.ReadWrite();
      MFEM_FORALL(i, trial_csz, d_y[idx[i]] = 0.0;);
   }
}

>>>>>>> 88ae0ca0
double PowerMethod::EstimateLargestEigenvalue(Operator& opr, Vector& v0,
                                              int numSteps, double tolerance, int seed)
{
   v1.SetSize(v0.Size());
   v0.Randomize(seed);

   double eigenvalue = 1.0;

   for (int iter = 0; iter < numSteps; ++iter)
   {
      double normV0;

#ifdef MFEM_USE_MPI
      if (comm != MPI_COMM_NULL)
      {
         normV0 = InnerProduct(comm, v0, v0);
      }
      else
      {
         normV0 = InnerProduct(v0, v0);
      }
#else
      normV0 = InnerProduct(v0, v0);
#endif

      v0 /= sqrt(normV0);
      opr.Mult(v0, v1);

      double eigenvalueNew;
#ifdef MFEM_USE_MPI
      if (comm != MPI_COMM_NULL)
      {
         eigenvalueNew = InnerProduct(comm, v0, v1);
      }
      else
      {
         eigenvalueNew = InnerProduct(v0, v1);
      }
#else
      eigenvalueNew = InnerProduct(v0, v1);
#endif
      double diff = std::abs((eigenvalueNew - eigenvalue) / eigenvalue);

      eigenvalue = eigenvalueNew;
      std::swap(v0, v1);

      if (diff < tolerance)
      {
         break;
      }
   }

   return eigenvalue;
}

}<|MERGE_RESOLUTION|>--- conflicted
+++ resolved
@@ -543,8 +543,6 @@
    }
 }
 
-<<<<<<< HEAD
-=======
 void RectangularConstrainedOperator::MultTranspose(const Vector &x,
                                                    Vector &y) const
 {
@@ -574,7 +572,6 @@
    }
 }
 
->>>>>>> 88ae0ca0
 double PowerMethod::EstimateLargestEigenvalue(Operator& opr, Vector& v0,
                                               int numSteps, double tolerance, int seed)
 {
