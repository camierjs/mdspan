--- conflicted
+++ resolved
@@ -163,19 +163,13 @@
    ParFiniteElementSpace(ParMesh *pm, const FiniteElementCollection *f,
                          int dim = 1, int ordering = Ordering::byNODES);
 
-<<<<<<< HEAD
    ParFiniteElementSpace(ParMesh *pm,  NURBSExtension *ext,
                          const FiniteElementCollection *f,
                          int dim = 1, int ordering = Ordering::byNODES);
 
-   MPI_Comm GetComm() { return MyComm; }
-   int GetNRanks() { return NRanks; }
-   int GetMyRank() { return MyRank; }
-=======
    MPI_Comm GetComm() const { return MyComm; }
    int GetNRanks() const { return NRanks; }
    int GetMyRank() const { return MyRank; }
->>>>>>> bc6b4842
 
    inline ParMesh *GetParMesh() { return pmesh; }
 
