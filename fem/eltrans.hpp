// Copyright (c) 2010-2020, Lawrence Livermore National Security, LLC. Produced
// at the Lawrence Livermore National Laboratory. All Rights reserved. See files
// LICENSE and NOTICE for details. LLNL-CODE-806117.
//
// This file is part of the MFEM library. For more information and source code
// availability visit https://mfem.org.
//
// MFEM is free software; you can redistribute it and/or modify it under the
// terms of the BSD-3 license. We welcome feedback and contributions, see file
// CONTRIBUTING.md for details.

#ifndef MFEM_ELEMENTTRANSFORM
#define MFEM_ELEMENTTRANSFORM

#include "../config/config.hpp"
#include "../linalg/linalg.hpp"
#include "intrules.hpp"
#include "fe.hpp"

namespace mfem
{

class ElementTransformation
{
protected:
   const IntegrationPoint *IntPoint;
   DenseMatrix dFdx, adjJ, invJ;
   DenseMatrix d2Fdx2;
   double Wght;
   int EvalState;
   enum StateMasks
   {
      JACOBIAN_MASK = 1,
      WEIGHT_MASK   = 2,
      ADJUGATE_MASK = 4,
      INVERSE_MASK  = 8,
      HESSIAN_MASK  = 16
   };
   Geometry::Type geom;

   // Evaluate the Jacobian of the transformation at the IntPoint and store it
   // in dFdx.
   virtual const DenseMatrix &EvalJacobian() = 0;
   virtual const DenseMatrix &EvalHessian() = 0;

   double EvalWeight();
   const DenseMatrix &EvalAdjugateJ();
   const DenseMatrix &EvalInverseJ();

public:

   /** This enumeration declares the values stored in
       ElementTransformation::ElementType and indicates which group of
       objects the index stored in ElementTransformation::ElementNo
       refers:

       | ElementType | Range of ElementNo
       +-------------+-------------------------
       | ELEMENT     | [0, Mesh::GetNE()     )
       | BDR_ELEMENT | [0, Mesh::GetNBE()    )
       | EDGE        | [0, Mesh::GetNEdges() )
       | FACE        | [0, Mesh::GetNFaces() )
       | BDR_FACE    | [0, Mesh::GetNBE()    )
   */
   enum
   {
      ELEMENT     = 1,
      BDR_ELEMENT = 2,
      EDGE        = 3,
      FACE        = 4,
      BDR_FACE    = 5
   };

   int Attribute, ElementNo, ElementType;

   ElementTransformation();

   void SetIntPoint(const IntegrationPoint *ip)
   { IntPoint = ip; EvalState = 0; }
   const IntegrationPoint &GetIntPoint() { return *IntPoint; }

   virtual void Transform(const IntegrationPoint &, Vector &) = 0;
   virtual void Transform(const IntegrationRule &, DenseMatrix &) = 0;

   /// Transform columns of 'matrix', store result in 'result'.
   virtual void Transform(const DenseMatrix &matrix, DenseMatrix &result) = 0;

   /** @brief Return the Jacobian matrix of the transformation at the currently
       set IntegrationPoint, using the method SetIntPoint(). */
   /** The dimensions of the Jacobian matrix are physical-space-dim by
       reference-space-dim. The first column contains the x derivatives of the
       transformation, the second -- the y derivatives, etc. */
   const DenseMatrix &Jacobian()
   { return (EvalState & JACOBIAN_MASK) ? dFdx : EvalJacobian(); }

   const DenseMatrix &Hessian()
   { return (EvalState & HESSIAN_MASK) ? d2Fdx2 : EvalHessian(); }

   double Weight() { return (EvalState & WEIGHT_MASK) ? Wght : EvalWeight(); }

   const DenseMatrix &AdjugateJacobian()
   { return (EvalState & ADJUGATE_MASK) ? adjJ : EvalAdjugateJ(); }

   const DenseMatrix &InverseJacobian()
   { return (EvalState & INVERSE_MASK) ? invJ : EvalInverseJ(); }

   virtual int Order() const = 0;
   virtual int OrderJ() const = 0;
   virtual int OrderW() const = 0;
   /// Order of adj(J)^t.grad(fi)
   virtual int OrderGrad(const FiniteElement *fe) const = 0;

   /// Return the Geometry::Type of the reference element.
   Geometry::Type GetGeometryType() const { return geom; }

   /// Return the dimension of the reference element.
   int GetDimension() const { return Geometry::Dimension[geom]; }

   /// Get the dimension of the target (physical) space.
   /** We support 2D meshes embedded in 3D; in this case the function will
       return "3". */
   virtual int GetSpaceDim() const = 0;

   /** @brief Transform a point @a pt from physical space to a point @a ip in
       reference space. */
   /** Attempt to find the IntegrationPoint that is transformed into the given
       point in physical space. If the inversion fails a non-zero value is
       returned. This method is not 100 percent reliable for non-linear
       transformations. */
   virtual int TransformBack(const Vector &pt, IntegrationPoint &ip) = 0;

   virtual ~ElementTransformation() { }
};


/// The inverse transformation of a given ElementTransformation.
class InverseElementTransformation
{
public:
   /// Algorithms for selecting an initial guess.
   enum InitGuessType
   {
      Center = 0, ///< Use the center of the reference element.
      ClosestPhysNode = 1, /**<
         Use the point returned by FindClosestPhysPoint() from a reference-space
         grid of type and size controlled by SetInitGuessPointsType() and
         SetInitGuessRelOrder(), respectively. */
      ClosestRefNode = 2, /**<
         Use the point returned by FindClosestRefPoint() from a reference-space
         grid of type and size controlled by SetInitGuessPointsType() and
         SetInitGuessRelOrder(), respectively. */
      GivenPoint = 3 ///< Use a specific point, set with SetInitialGuess().
   };

   /// Solution strategy.
   enum SolverType
   {
      Newton = 0, /**<
         Use Newton's algorithm, without restricting the reference-space points
         (iterates) to the reference element. */
      NewtonSegmentProject = 1, /**<
         Use Newton's algorithm, restricting the reference-space points to the
         reference element by scaling back the Newton increments, i.e.
         projecting new iterates, x_new, lying outside the element, to the
         intersection of the line segment [x_old, x_new] with the boundary. */
      NewtonElementProject = 2 /**<
         Use Newton's algorithm, restricting the reference-space points to the
         reference element by projecting new iterates, x_new, lying outside the
         element, to the point on the boundary closest (in reference-space) to
         x_new. */
   };

   /// Values returned by Transform().
   enum TransformResult
   {
      Inside  = 0, ///< The point is inside the element
      Outside = 1, ///< The point is _probably_ outside the element
      Unknown = 2  ///< The algorithm failed to determine where the point is
   };

protected:
   // Pointer to the forward transformation. Not owned.
   ElementTransformation *T;

   // Parameters of the inversion algorithms:
   const IntegrationPoint *ip0;
   int init_guess_type; // algorithm to use
   int qpts_type; // Quadrature1D type for the initial guess type
   int rel_qpts_order; // num_1D_qpts = max(trans_order+rel_qpts_order,0)+1
   int solver_type; // solution strategy to use
   int max_iter; // max. number of Newton iterations
   double ref_tol; // reference space tolerance
   double phys_rtol; // physical space tolerance (relative)
   double ip_tol; // tolerance for checking if a point is inside the ref. elem.
   int print_level;

   void NewtonPrint(int mode, double val);
   void NewtonPrintPoint(const char *prefix, const Vector &pt,
                         const char *suffix);
   int NewtonSolve(const Vector &pt, IntegrationPoint &ip);

public:
   /// Construct the InverseElementTransformation with default parameters.
   /** Some practical considerations regarding the choice of initial guess type
       and solver type:
       1. The combination of #Center and #NewtonSegmentProject provides the
          fastest way to estimate if a point lies inside an element, assuming
          that most queried elements are not very deformed, e.g. if most
          elements are convex.
       2. [Default] The combination of #Center and #NewtonElementProject
          provides a somewhat slower alternative to 1 with the benefit of being
          more reliable in the case when the query point is inside the element
          but potentially slower in the case when the query point is outside the
          element.
       3. The combination of #ClosestPhysNode and #NewtonElementProject is
          slower than 1 and 2 but much more reliable, especially in the case of
          highly distorted elements which do not have very high aspect ratios.
       4. The combination of #ClosestRefNode and #NewtonElementProject should
          generally be the most reliable, coming at a bit higher computational
          cost than 3 while performing better on distorted meshes with elements
          having high aspect ratios.
       @note None of these choices provide a guarantee that if a query point is
       inside the element then it will be found. The only guarantee is that if
       the Transform() method returns #Inside then the point lies inside the
       element up to one of the specified physical- or reference-space
       tolerances. */
   InverseElementTransformation(ElementTransformation *Trans = NULL)
      : T(Trans),
        ip0(NULL),
        init_guess_type(Center),
        qpts_type(Quadrature1D::OpenHalfUniform),
        rel_qpts_order(-1),
        solver_type(NewtonElementProject),
        max_iter(16),
        ref_tol(1e-15),
        phys_rtol(1e-15),
        ip_tol(1e-8),
        print_level(-1)
   { }

   virtual ~InverseElementTransformation() { }

   /// Set a new forward ElementTransformation, @a Trans.
   void SetTransformation(ElementTransformation &Trans) { T = &Trans; }

   /** @brief Choose how the initial guesses for subsequent calls to Transform()
       will be selected. */
   void SetInitialGuessType(InitGuessType itype) { init_guess_type = itype; }

   /** @brief Set the initial guess for subsequent calls to Transform(),
       switching to the #GivenPoint #InitGuessType at the same time. */
   void SetInitialGuess(const IntegrationPoint &init_ip)
   { ip0 = &init_ip; SetInitialGuessType(GivenPoint); }

   /// Set the Quadrature1D type used for the `Closest*` initial guess types.
   void SetInitGuessPointsType(int q_type) { qpts_type = q_type; }

   /// Set the relative order used for the `Closest*` initial guess types.
   /** The number of points in each spatial direction is given by the formula
       max(trans_order+order,0)+1, where trans_order is the order of the current
       ElementTransformation. */
   void SetInitGuessRelOrder(int order) { rel_qpts_order = order; }

   /** @brief Specify which algorithm to use for solving the transformation
       equation, i.e. when calling the Transform() method. */
   void SetSolverType(SolverType stype) { solver_type = stype; }

   /// Set the maximum number of iterations when solving for a reference point.
   void SetMaxIter(int max_it) { max_iter = max_it; }

   /// Set the reference-space convergence tolerance.
   void SetReferenceTol(double ref_sp_tol) { ref_tol = ref_sp_tol; }

   /// Set the relative physical-space convergence tolerance.
   void SetPhysicalRelTol(double phys_rel_tol) { phys_rtol = phys_rel_tol; }

   /** @brief Set the tolerance used to determine if a point lies inside or
       outside of the reference element. */
   /** This tolerance is used only with the pure #Newton solver. */
   void SetElementTol(double el_tol) { ip_tol = el_tol; }

   /// Set the desired print level, useful for debugging.
   /** The valid options are: -1 - never print (default); 0 - print only errors;
       1 - print the first and last last iterations; 2 - print every iteration;
       and 3 - print every iteration including point coordinates. */
   void SetPrintLevel(int pr_level) { print_level = pr_level; }

   /** @brief Find the IntegrationPoint mapped closest to @a pt. */
   /** This function uses the given IntegrationRule, @a ir, maps its points to
       physical space and finds the one that is closest to the point @a pt.

       @param pt  The query point.
       @param ir  The IntegrationRule, i.e. the set of reference points to map
                  to physical space and check.
       @return The index of the IntegrationPoint in @a ir whose mapped point is
               closest to @a pt.
       @see FindClosestRefPoint(). */
   int FindClosestPhysPoint(const Vector& pt, const IntegrationRule &ir);

   /** @brief Find the IntegrationPoint mapped closest to @a pt, using a norm
       that approximates the (unknown) distance in reference coordinates. */
   /** @see FindClosestPhysPoint(). */
   int FindClosestRefPoint(const Vector& pt, const IntegrationRule &ir);

   /** @brief Given a point, @a pt, in physical space, find its reference
       coordinates, @a ip.

       @returns A value of type #TransformResult. */
   virtual int Transform(const Vector &pt, IntegrationPoint &ip);
};


class IsoparametricTransformation : public ElementTransformation
{
private:
   DenseMatrix dshape,d2shape;
   Vector shape;

   const FiniteElement *FElem;
   DenseMatrix PointMat; // dim x dof

   // Evaluate the Jacobian of the transformation at the IntPoint and store it
   // in dFdx.
   virtual const DenseMatrix &EvalJacobian();
   // Evaluate the Hessian of the transformation at the IntPoint and store it
   // in d2Fdx2.
   virtual const DenseMatrix &EvalHessian();
public:
   void SetFE(const FiniteElement *FE) { FElem = FE; geom = FE->GetGeomType(); }
   const FiniteElement* GetFE() const { return FElem; }

   /// @brief Set the underlying point matrix describing the transformation.
   /** The dimensions of the matrix are space-dim x dof. The transformation is
       defined as

           x = F(xh) = P . phi(xh),

       where xh (x hat) is the reference point, x is the corresponding physical
       point, P is the point matrix, and phi(xh) is the column-vector of all
       basis functions evaluated at xh. The columns of P represent the control
       points in physical space defining the transformation. */
   void SetPointMat(const DenseMatrix &pm) { PointMat = pm; }

   /// Return the stored point matrix.
   const DenseMatrix &GetPointMat() const { return PointMat; }

   /// Write access to the stored point matrix. Use with caution.
   DenseMatrix &GetPointMat() { return PointMat; }

   void SetIdentityTransformation(Geometry::Type GeomType);

   virtual void Transform(const IntegrationPoint &, Vector &);
   virtual void Transform(const IntegrationRule &, DenseMatrix &);
   virtual void Transform(const DenseMatrix &matrix, DenseMatrix &result);

   virtual int Order() const { return FElem->GetOrder(); }
   virtual int OrderJ() const;
   virtual int OrderW() const;
   virtual int OrderGrad(const FiniteElement *fe) const;

   virtual int GetSpaceDim() const { return PointMat.Height(); }

   virtual int TransformBack(const Vector & v, IntegrationPoint & ip)
   {
      InverseElementTransformation inv_tr(this);
      return inv_tr.Transform(v, ip);
   }

   virtual ~IsoparametricTransformation() { }

   MFEM_DEPRECATED void FinalizeTransformation() {}
};

class IntegrationPointTransformation
{
public:
   IsoparametricTransformation Transf;
   void Transform (const IntegrationPoint &, IntegrationPoint &);
   void Transform (const IntegrationRule  &, IntegrationRule  &);
};

class FaceElementTransformations : public IsoparametricTransformation
{
private:
   int mask;

   IntegrationPoint eip1, eip2;

public:
   int Elem1No, Elem2No;
   Geometry::Type &FaceGeom; ///< @deprecated Use GetGeometryType instead
   ElementTransformation *Elem1, *Elem2;
   ElementTransformation *Face; ///< @deprecated No longer necessary
   IntegrationPointTransformation Loc1, Loc2;

   FaceElementTransformations() : FaceGeom(geom), Face(this) {}

   /** @brief Method to set the geometry type of the face.

       @note This method should only be used when
       [Par]Mesh::GetFaceTransformation will not be called i.e. when the
       face transformation will not be needed but the neighboring
       element transformations will be.
   */
   void SetGeometryType(Geometry::Type g) { geom = g; }

   /// Set the mask indicating which portions of the object have been setup
   /** The argument @a m is a bitmask used in
       Mesh::GetFaceElementTransformations to indicate which portions
       of the FaceElement Transformations object have been configured.

       mask &  1: Elem1 is configured
       mask &  2: Elem2 is configured
       mask &  4: Loc1 is configured
       mask &  8: Loc2 is configured
       mask & 16: The Face transformation itself is configured
   */
   void SetConfigurationMask(int m) { mask = m; }
   int  GetConfigurationMask() const { return mask; }

<<<<<<< HEAD
   /// Sets integration point on the face and neighboring elements.
=======
   /** @brief Set the integration point in the Face and the two neighboring
       elements, if present. */
>>>>>>> 0f0e3828
   void SetIntPoint(const IntegrationPoint *ip);

   virtual void Transform(const IntegrationPoint &, Vector &);
   virtual void Transform(const IntegrationRule &, DenseMatrix &);
   virtual void Transform(const DenseMatrix &matrix, DenseMatrix &result);

   ElementTransformation & GetElement1Transformation();
   ElementTransformation & GetElement2Transformation();
   IntegrationPointTransformation & GetIntPoint1Transformation();
   IntegrationPointTransformation & GetIntPoint2Transformation();
};

/*                 Elem1(Loc1(x)) = Face(x) = Elem2(Loc2(x))


                                Physical Space

               *--------*             ^            *--------*
    Elem1No   /        / \           / \          / \        \   Elem2No
             /        /   \         /   \        /   \        \
            /        /  n  \       /     \      /     \        \
           *--------*   ==> *     (       )    *       *--------*
            \        \     /       \     /      \     /        /
             \        \   /         \   /        \   /        /
              \        \ /           \ /          \ /        /
               *--------*             v            *--------*

              ^                                              ^
              |                       ^                      |
        Elem1 |                       |                      | Elem2
              |                       | Face                 |
                                      |
        *--------*                                          *--------*
       /        /|                                         /        /|
    1 *--------* |              1 *--------*            1 *--------* |
      |        | |     Loc1       |        |     Loc2     |        | |
      |        | *    <-----      |    x   |    ----->    |        | *
      |        |/                 |        |              |        |/
      *--------*                  *--------*              *--------*
     0         1                 0         1             0         1

                               Reference Space
*/

}

#endif<|MERGE_RESOLUTION|>--- conflicted
+++ resolved
@@ -418,12 +418,8 @@
    void SetConfigurationMask(int m) { mask = m; }
    int  GetConfigurationMask() const { return mask; }
 
-<<<<<<< HEAD
-   /// Sets integration point on the face and neighboring elements.
-=======
    /** @brief Set the integration point in the Face and the two neighboring
        elements, if present. */
->>>>>>> 0f0e3828
    void SetIntPoint(const IntegrationPoint *ip);
 
    virtual void Transform(const IntegrationPoint &, Vector &);
