// Copyright (c) 2010, Lawrence Livermore National Security, LLC. Produced at
// the Lawrence Livermore National Laboratory. LLNL-CODE-443211. All Rights
// reserved. See file COPYRIGHT for details.
//
// This file is part of the MFEM library. For more information and source code
// availability see http://mfem.org.
//
// MFEM is free software; you can redistribute it and/or modify it under the
// terms of the GNU Lesser General Public License (as published by the Free
// Software Foundation) version 2.1 dated February 1999.

#ifndef MFEM_FESPACE
#define MFEM_FESPACE

#include "../config/config.hpp"
#include "../linalg/sparsemat.hpp"
#include "../mesh/mesh.hpp"
#include "fe_coll.hpp"
#include <iostream>

namespace mfem
{

/** @brief The ordering method used when the number of unknowns per mesh node
    (vector dimension) is bigger than 1. */
class Ordering
{
public:
   /// %Ordering methods:
   enum Type
   {
      byNODES, /**< loop first over the nodes (inner loop) then over the vector
                    dimension (outer loop); symbolically it can be represented
                    as: XXX...,YYY...,ZZZ... */
      byVDIM   /**< loop first over the vector dimension (inner loop) then over
                    the nodes (outer loop); symbolically it can be represented
                    as: XYZ,XYZ,XYZ,... */
   };

   template <Type Ord>
   static inline int Map(int ndofs, int vdim, int dof, int vd);

   template <Type Ord>
   static void DofsToVDofs(int ndofs, int vdim, Array<int> &dofs);
};

template <> inline int
Ordering::Map<Ordering::byNODES>(int ndofs, int vdim, int dof, int vd)
{
   MFEM_ASSERT(dof < ndofs && -1-dof < ndofs && 0 <= vd && vd < vdim, "");
   return (dof >= 0) ? dof+ndofs*vd : dof-ndofs*vd;
}

template <> inline int
Ordering::Map<Ordering::byVDIM>(int ndofs, int vdim, int dof, int vd)
{
   MFEM_ASSERT(dof < ndofs && -1-dof < ndofs && 0 <= vd && vd < vdim, "");
   return (dof >= 0) ? vd+vdim*dof : -1-(vd+vdim*(-1-dof));
}


class NURBSExtension;

/** @brief Class FiniteElementSpace - responsible for providing FEM view of the
    mesh, mainly managing the set of degrees of freedom. */
class FiniteElementSpace
{
protected:
   /// The mesh that FE space lives on (not owned).
   Mesh *mesh;

   /// Associated FE collection (not owned).
   const FiniteElementCollection *fec;

   /// %Vector dimension (number of unknowns per degree of freedom).
   int vdim;

   /** Type of ordering of the vector dofs when #vdim > 1.
       - Ordering::byNODES - first nodes, then vector dimension,
       - Ordering::byVDIM  - first vector dimension, then nodes */
   Ordering::Type ordering;

   /// Number of degrees of freedom. Number of unknowns is #ndofs * #vdim.
   int ndofs;

   int nvdofs, nedofs, nfdofs, nbdofs;
   int *fdofs, *bdofs;

   mutable Table *elem_dof; // if NURBS FE space, not owned; otherwise, owned.
   Table *bdrElem_dof; // used only with NURBS FE spaces; not owned.

   Array<int> dof_elem_array, dof_ldof_array;

   NURBSExtension *NURBSext;
   int own_ext;

   /** Matrix representing the prolongation from the global conforming dofs to
       a set of intermediate partially conforming dofs, e.g. the dofs associated
       with a "cut" space on a non-conforming mesh. */
   mutable SparseMatrix *cP; // owned
   /// Conforming restriction matrix such that cR.cP=I.
   mutable SparseMatrix *cR; // owned
   mutable bool cP_is_set;

   /// Transformation to apply to GridFunctions after space Update().
   OperatorHandle Th;

   long sequence; // should match Mesh::GetSequence

   void UpdateNURBS();

   void Construct();
   void Destroy();

   void BuildElementToDofTable() const;

   /// Helper to remove encoded sign from a DOF
   static inline int DecodeDof(int dof, double& sign)
   { return (dof >= 0) ? (sign = 1, dof) : (sign = -1, (-1 - dof)); }

   /// Helper to get vertex, edge or face DOFs (entity=0,1,2 resp.).
   void GetEntityDofs(int entity, int index, Array<int> &dofs) const;

   /// Calculate the cP and cR matrices for a nonconforming mesh.
   void BuildConformingInterpolation() const;

   static void AddDependencies(SparseMatrix& deps, Array<int>& master_dofs,
                               Array<int>& slave_dofs, DenseMatrix& I);

   static bool DofFinalizable(int dof, const Array<bool>& finalized,
                              const SparseMatrix& deps);

   void MakeVDimMatrix(SparseMatrix &mat) const;

   /// GridFunction interpolation operator applicable after mesh refinement.
   class RefinementOperator : public Operator
   {
      const FiniteElementSpace* fespace;
      DenseTensor localP;
      Table* old_elem_dof; // Owned.

   public:
      /** Construct the operator based on the elem_dof table of the original
          (coarse) space. The class takes ownership of the table. */
      RefinementOperator(const FiniteElementSpace* fespace,
                         Table *old_elem_dof/*takes ownership*/, int old_ndofs);
      virtual void Mult(const Vector &x, Vector &y) const;
      virtual ~RefinementOperator();
   };

<<<<<<< HEAD
   void GetLocalDerefinementMatrices(Geometry::Type geom,
                                     const CoarseFineTransformations &dt,
                                     DenseTensor &localR);
=======
   void GetLocalRefinementMatrices(DenseTensor &localP) const;
   void GetLocalDerefinementMatrices(DenseTensor &localR) const;

   /** Calculate explicit GridFunction interpolation matrix (after mesh
       refinement). NOTE: consider using the RefinementOperator class instead
       of the fully assembled matrix, which can take a lot of memory. */
   SparseMatrix* RefinementMatrix(int old_ndofs, const Table* old_elem_dof);
>>>>>>> a42293eb

   /// Calculate GridFunction restriction matrix after mesh derefinement.
   SparseMatrix* DerefinementMatrix(int old_ndofs, const Table* old_elem_dof);

   /// Help function for constructors + Load().
   void Constructor(Mesh *mesh, NURBSExtension *ext,
                    const FiniteElementCollection *fec,
                    int vdim = 1, int ordering = Ordering::byNODES);

public:
   /** @brief Default constructor: the object is invalid until initialized using
       the method Load(). */
   FiniteElementSpace();

   /** @brief Copy constructor: deep copy all data from @a orig except the Mesh,
       the FiniteElementCollection, ans some derived data. */
   /** If the @a mesh or @a fec pointers are NULL (default), then the new
       FiniteElementSpace will reuse the respective pointers from @a orig. If
       any of these pointers is not NULL, the given pointer will be used instead
       of the one used by @a orig.

       @note The objects pointed to by the @a mesh and @a fec parameters must be
       either the same objects as the ones used by @a orig, or copies of them.
       Otherwise, the behavior is undefined.

       @note Derived data objects, such as the conforming prolongation and
       restriction matrices, and the update operator, will not be copied, even
       if they are created in the @a orig object. */
   FiniteElementSpace(const FiniteElementSpace &orig, Mesh *mesh = NULL,
                      const FiniteElementCollection *fec = NULL);

   FiniteElementSpace(Mesh *mesh,
                      const FiniteElementCollection *fec,
                      int vdim = 1, int ordering = Ordering::byNODES)
   { Constructor(mesh, NULL, fec, vdim, ordering); }

   /// Construct a NURBS FE space based on the given NURBSExtension, @a ext.
   /** @note If the pointer @a ext is NULL, this constructor is equivalent to
       the standard constructor with the same arguments minus the
       NURBSExtension, @a ext. */
   FiniteElementSpace(Mesh *mesh, NURBSExtension *ext,
                      const FiniteElementCollection *fec,
                      int vdim = 1, int ordering = Ordering::byNODES)
   { Constructor(mesh, ext, fec, vdim, ordering); }

   /// Returns the mesh
   inline Mesh *GetMesh() const { return mesh; }

   const NURBSExtension *GetNURBSext() const { return NURBSext; }
   NURBSExtension *GetNURBSext() { return NURBSext; }
   NURBSExtension *StealNURBSext();

   bool Conforming() const { return mesh->Conforming(); }
   bool Nonconforming() const { return mesh->Nonconforming(); }

   const SparseMatrix *GetConformingProlongation() const;
   const SparseMatrix *GetConformingRestriction() const;

   virtual const Operator *GetProlongationMatrix()
   { return GetConformingProlongation(); }
   virtual const SparseMatrix *GetRestrictionMatrix()
   { return GetConformingRestriction(); }

   /// Returns vector dimension.
   inline int GetVDim() const { return vdim; }

   /// Returns the order of the i'th finite element
   int GetOrder(int i) const;
   /// Returns the order of the i'th face finite element
   int GetFaceOrder(int i) const;

   /// Returns number of degrees of freedom.
   inline int GetNDofs() const { return ndofs; }

   /// Return the number of vector dofs, i.e. GetNDofs() x GetVDim().
   inline int GetVSize() const { return vdim * ndofs; }

   /// Return the number of vector true (conforming) dofs.
   virtual int GetTrueVSize() const { return GetConformingVSize(); }

   /// Returns the number of conforming ("true") degrees of freedom
   /// (if the space is on a nonconforming mesh with hanging nodes).
   int GetNConformingDofs() const;

   int GetConformingVSize() const { return vdim * GetNConformingDofs(); }

   /// Return the ordering method.
   inline Ordering::Type GetOrdering() const { return ordering; }

   const FiniteElementCollection *FEColl() const { return fec; }

   int GetNVDofs() const { return nvdofs; }
   int GetNEDofs() const { return nedofs; }
   int GetNFDofs() const { return nfdofs; }

   /// Returns number of vertices in the mesh.
   inline int GetNV() const { return mesh->GetNV(); }

   /// Returns number of elements in the mesh.
   inline int GetNE() const { return mesh->GetNE(); }

   /// Returns number of faces (i.e. co-dimension 1 entities) in the mesh.
   /** The co-dimension 1 entities are those that have dimension 1 less than the
       mesh dimension, e.g. for a 2D mesh, the faces are the 1D entities, i.e.
       the edges. */
   inline int GetNF() const { return mesh->GetNumFaces(); }

   /// Returns number of boundary elements in the mesh.
   inline int GetNBE() const { return mesh->GetNBE(); }

   /// Returns the type of element i.
   inline int GetElementType(int i) const
   { return mesh->GetElementType(i); }

   /// Returns the vertices of element i.
   inline void GetElementVertices(int i, Array<int> &vertices) const
   { mesh->GetElementVertices(i, vertices); }

   /// Returns the type of boundary element i.
   inline int GetBdrElementType(int i) const
   { return mesh->GetBdrElementType(i); }

   /// Returns ElementTransformation for the @a i-th element.
   ElementTransformation *GetElementTransformation(int i) const
   { return mesh->GetElementTransformation(i); }

   /** @brief Returns the transformation defining the @a i-th element in the
       user-defined variable @a ElTr. */
   void GetElementTransformation(int i, IsoparametricTransformation *ElTr)
   { mesh->GetElementTransformation(i, ElTr); }

   /// Returns ElementTransformation for the @a i-th boundary element.
   ElementTransformation *GetBdrElementTransformation(int i) const
   { return mesh->GetBdrElementTransformation(i); }

   int GetAttribute(int i) const { return mesh->GetAttribute(i); }

   int GetBdrAttribute(int i) const { return mesh->GetBdrAttribute(i); }

   /// Returns indexes of degrees of freedom in array dofs for i'th element.
   virtual void GetElementDofs(int i, Array<int> &dofs) const;

   /// Returns indexes of degrees of freedom for i'th boundary element.
   virtual void GetBdrElementDofs(int i, Array<int> &dofs) const;

   /** Returns the indexes of the degrees of freedom for i'th face
       including the dofs for the edges and the vertices of the face. */
   virtual void GetFaceDofs(int i, Array<int> &dofs) const;

   /** Returns the indexes of the degrees of freedom for i'th edge
       including the dofs for the vertices of the edge. */
   void GetEdgeDofs(int i, Array<int> &dofs) const;

   void GetVertexDofs(int i, Array<int> &dofs) const;

   void GetElementInteriorDofs(int i, Array<int> &dofs) const;

   void GetFaceInteriorDofs(int i, Array<int> &dofs) const;

   int GetNumElementInteriorDofs(int i) const
   { return fec->DofForGeometry(mesh->GetElementBaseGeometry(i)); }

   void GetEdgeInteriorDofs(int i, Array<int> &dofs) const;

   void DofsToVDofs(Array<int> &dofs, int ndofs = -1) const;

   void DofsToVDofs(int vd, Array<int> &dofs, int ndofs = -1) const;

   int DofToVDof(int dof, int vd, int ndofs = -1) const;

   int VDofToDof(int vdof) const
   { return (ordering == Ordering::byNODES) ? (vdof%ndofs) : (vdof/vdim); }

   static void AdjustVDofs(Array<int> &vdofs);

   /// Returns indexes of degrees of freedom in array dofs for i'th element.
   void GetElementVDofs(int i, Array<int> &vdofs) const;

   /// Returns indexes of degrees of freedom for i'th boundary element.
   void GetBdrElementVDofs(int i, Array<int> &vdofs) const;

   /// Returns indexes of degrees of freedom for i'th face element (2D and 3D).
   void GetFaceVDofs(int i, Array<int> &vdofs) const;

   /// Returns indexes of degrees of freedom for i'th edge.
   void GetEdgeVDofs(int i, Array<int> &vdofs) const;

   void GetVertexVDofs(int i, Array<int> &vdofs) const;

   void GetElementInteriorVDofs(int i, Array<int> &vdofs) const;

   void GetEdgeInteriorVDofs(int i, Array<int> &vdofs) const;

   void RebuildElementToDofTable();

   /** @brief Reorder the scalar DOFs based on the element ordering.

       The new ordering is constructed as follows: 1) loop over all elements as
       ordered in the Mesh; 2) for each element, assign new indices to all of
       its current DOFs that are still unassigned; the new indices we assign are
       simply the sequence `0,1,2,...`; if there are any signed DOFs their sign
       is preserved. */
   void ReorderElementToDofTable();

   void BuildDofToArrays();

   const Table &GetElementToDofTable() const { return *elem_dof; }
   const Table &GetBdrElementToDofTable() const { return *bdrElem_dof; }

   int GetElementForDof(int i) const { return dof_elem_array[i]; }
   int GetLocalDofForDof(int i) const { return dof_ldof_array[i]; }

   /// Returns pointer to the FiniteElement associated with i'th element.
   const FiniteElement *GetFE(int i) const;

   /// Returns pointer to the FiniteElement for the i'th boundary element.
   const FiniteElement *GetBE(int i) const;

   const FiniteElement *GetFaceElement(int i) const;

   const FiniteElement *GetEdgeElement(int i) const;

   /// Return the trace element from element 'i' to the given 'geom_type'
   const FiniteElement *GetTraceElement(int i, Geometry::Type geom_type) const;

   /** Mark degrees of freedom associated with boundary elements with
       the specified boundary attributes (marked in 'bdr_attr_is_ess').
       For spaces with 'vdim' > 1, the 'component' parameter can be used
       to restricts the marked vDOFs to the specified component. */
   virtual void GetEssentialVDofs(const Array<int> &bdr_attr_is_ess,
                                  Array<int> &ess_vdofs,
                                  int component = -1) const;

   /** Get a list of essential true dofs, ess_tdof_list, corresponding to the
       boundary attributes marked in the array bdr_attr_is_ess.
       For spaces with 'vdim' > 1, the 'component' parameter can be used
       to restricts the marked tDOFs to the specified component. */
   virtual void GetEssentialTrueDofs(const Array<int> &bdr_attr_is_ess,
                                     Array<int> &ess_tdof_list,
                                     int component = -1);

   /// Convert a Boolean marker array to a list containing all marked indices.
   static void MarkerToList(const Array<int> &marker, Array<int> &list);

   /** Convert an array of indices (list) to a Boolean marker array where all
       indices in the list are marked with the given value and the rest are set
       to zero. */
   static void ListToMarker(const Array<int> &list, int marker_size,
                            Array<int> &marker, int mark_val = -1);

   /** For a partially conforming FE space, convert a marker array (nonzero
       entries are true) on the partially conforming dofs to a marker array on
       the conforming dofs. A conforming dofs is marked iff at least one of its
       dependent dofs is marked. */
   void ConvertToConformingVDofs(const Array<int> &dofs, Array<int> &cdofs);

   /** For a partially conforming FE space, convert a marker array (nonzero
       entries are true) on the conforming dofs to a marker array on the
       (partially conforming) dofs. A dof is marked iff it depends on a marked
       conforming dofs, where dependency is defined by the ConformingRestriction
       matrix; in other words, a dof is marked iff it corresponds to a marked
       conforming dof. */
   void ConvertFromConformingVDofs(const Array<int> &cdofs, Array<int> &dofs);

   /** Generate the global restriction matrix from a discontinuous
       FE space to the continuous FE space of the same polynomial degree. */
   SparseMatrix *D2C_GlobalRestrictionMatrix(FiniteElementSpace *cfes);

   /** Generate the global restriction matrix from a discontinuous
       FE space to the piecewise constant FE space. */
   SparseMatrix *D2Const_GlobalRestrictionMatrix(FiniteElementSpace *cfes);

   /** Construct the restriction matrix from the FE space given by
       (*this) to the lower degree FE space given by (*lfes) which
       is defined on the same mesh. */
   SparseMatrix *H2L_GlobalRestrictionMatrix(FiniteElementSpace *lfes);

   /** Reflect changes in the mesh: update number of DOFs, etc. Also, calculate
       GridFunction transformation operator (unless want_transform is false).
       Safe to call multiple times, does nothing if space already up to date. */
   virtual void Update(bool want_transform = true);

   /// Get the GridFunction update operator.
   const Operator* GetUpdateOperator() { Update(); return Th.Ptr(); }

   /// Return the update operator in the given OperatorHandle, @a T.
   void GetUpdateOperator(OperatorHandle &T) { T = Th; }

   /** @brief Set the ownership of the update operator: if set to false, the
       Operator returned by GetUpdateOperator() must be deleted outside the
       FiniteElementSpace. */
   /** The update operator ownership is automatically reset to true when a new
       update operator is created by the Update() method. */
   void SetUpdateOperatorOwner(bool own) { Th.SetOperatorOwner(own); }

   /// Specify the Operator::Type to be used by the update operators.
   /** The default type is Operator::ANY_TYPE which leaves the choice to this
       class. The other currently supported option is Operator::MFEM_SPARSEMAT
       which is only guaranteed to be honored for a refinement update operator.
       Any other type will be treated as Operator::ANY_TYPE.
       @note This operation destroys the current update operator (if owned). */
   void SetUpdateOperatorType(Operator::Type tid) { Th.SetType(tid); }

   /// Free the GridFunction update operator (if any), to save memory.
   virtual void UpdatesFinished() { Th.Clear(); }

   /// Return update counter (see Mesh::sequence)
   long GetSequence() const { return sequence; }

   void Save(std::ostream &out) const;

   /** @brief Read a FiniteElementSpace from a stream. The returned
       FiniteElementCollection is owned by the caller. */
   FiniteElementCollection *Load(Mesh *m, std::istream &input);

   virtual ~FiniteElementSpace();
};


/// Class representing the storage layout of a QuadratureFunction.
/** Multiple QuadratureFunction%s can share the same QuadratureSpace. */
class QuadratureSpace
{
protected:
   friend class QuadratureFunction; // Uses the element_offsets.

   Mesh *mesh;
   int order;
   int size;

   const IntegrationRule *int_rule[Geometry::NumGeom];
   int *element_offsets; // scalar offsets; size = number of elements + 1

   // protected functions

   // Assuming mesh and order are set, construct the members: int_rule,
   // element_offsets, and size.
   void Construct();

public:
   /// Create a QuadratureSpace based on the global rules from #IntRules.
   QuadratureSpace(Mesh *mesh_, int order_)
      : mesh(mesh_), order(order_) { Construct(); }

   /// Read a QuadratureSpace from the stream @a in.
   QuadratureSpace(Mesh *mesh_, std::istream &in);

   virtual ~QuadratureSpace() { delete [] element_offsets; }

   /// Return the total number of quadrature points.
   int GetSize() { return size; }

   /// Get the IntegrationRule associated with mesh element @a idx.
   const IntegrationRule &GetElementIntRule(int idx)
   { return *int_rule[mesh->GetElementBaseGeometry(idx)]; }

   /// Write the QuadratureSpace to the stream @a out.
   void Save(std::ostream &out) const;
};

}

#endif<|MERGE_RESOLUTION|>--- conflicted
+++ resolved
@@ -148,11 +148,6 @@
       virtual ~RefinementOperator();
    };
 
-<<<<<<< HEAD
-   void GetLocalDerefinementMatrices(Geometry::Type geom,
-                                     const CoarseFineTransformations &dt,
-                                     DenseTensor &localR);
-=======
    void GetLocalRefinementMatrices(DenseTensor &localP) const;
    void GetLocalDerefinementMatrices(DenseTensor &localR) const;
 
@@ -160,7 +155,6 @@
        refinement). NOTE: consider using the RefinementOperator class instead
        of the fully assembled matrix, which can take a lot of memory. */
    SparseMatrix* RefinementMatrix(int old_ndofs, const Table* old_elem_dof);
->>>>>>> a42293eb
 
    /// Calculate GridFunction restriction matrix after mesh derefinement.
    SparseMatrix* DerefinementMatrix(int old_ndofs, const Table* old_elem_dof);
@@ -384,7 +378,7 @@
    const FiniteElement *GetEdgeElement(int i) const;
 
    /// Return the trace element from element 'i' to the given 'geom_type'
-   const FiniteElement *GetTraceElement(int i, Geometry::Type geom_type) const;
+   const FiniteElement *GetTraceElement(int i, int geom_type) const;
 
    /** Mark degrees of freedom associated with boundary elements with
        the specified boundary attributes (marked in 'bdr_attr_is_ess').
