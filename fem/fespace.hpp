// Copyright (c) 2010-2021, Lawrence Livermore National Security, LLC. Produced
// at the Lawrence Livermore National Laboratory. All Rights reserved. See files
// LICENSE and NOTICE for details. LLNL-CODE-806117.
//
// This file is part of the MFEM library. For more information and source code
// availability visit https://mfem.org.
//
// MFEM is free software; you can redistribute it and/or modify it under the
// terms of the BSD-3 license. We welcome feedback and contributions, see file
// CONTRIBUTING.md for details.

#ifndef MFEM_FESPACE
#define MFEM_FESPACE

#include "../config/config.hpp"
#include "../linalg/sparsemat.hpp"
#include "../mesh/mesh.hpp"
#include "fe_coll.hpp"
#include "restriction.hpp"
#include <iostream>
#include <unordered_map>

namespace mfem
{

/** @brief The ordering method used when the number of unknowns per mesh node
    (vector dimension) is bigger than 1. */
class Ordering
{
public:
   /// %Ordering methods:
   enum Type
   {
      byNODES, /**< loop first over the nodes (inner loop) then over the vector
                    dimension (outer loop); symbolically it can be represented
                    as: XXX...,YYY...,ZZZ... */
      byVDIM   /**< loop first over the vector dimension (inner loop) then over
                    the nodes (outer loop); symbolically it can be represented
                    as: XYZ,XYZ,XYZ,... */
   };

   template <Type Ord>
   static inline int Map(int ndofs, int vdim, int dof, int vd);

   template <Type Ord>
   static void DofsToVDofs(int ndofs, int vdim, Array<int> &dofs);
};

template <> inline int
Ordering::Map<Ordering::byNODES>(int ndofs, int vdim, int dof, int vd)
{
   MFEM_ASSERT(dof < ndofs && -1-dof < ndofs && 0 <= vd && vd < vdim, "");
   return (dof >= 0) ? dof+ndofs*vd : dof-ndofs*vd;
}

template <> inline int
Ordering::Map<Ordering::byVDIM>(int ndofs, int vdim, int dof, int vd)
{
   MFEM_ASSERT(dof < ndofs && -1-dof < ndofs && 0 <= vd && vd < vdim, "");
   return (dof >= 0) ? vd+vdim*dof : -1-(vd+vdim*(-1-dof));
}


/// Constants describing the possible orderings of the DOFs in one element.
enum class ElementDofOrdering
{
   /// Native ordering as defined by the FiniteElement.
   /** This ordering can be used by tensor-product elements when the
       interpolation from the DOFs to quadrature points does not use the
       tensor-product structure. */
   NATIVE,
   /// Lexicographic ordering for tensor-product FiniteElements.
   /** This ordering can be used only with tensor-product elements. */
   LEXICOGRAPHIC
};

// Forward declarations
class NURBSExtension;
class BilinearFormIntegrator;
class QuadratureSpace;
class QuadratureInterpolator;
class FaceQuadratureInterpolator;


/** @brief Class FiniteElementSpace - responsible for providing FEM view of the
    mesh, mainly managing the set of degrees of freedom. */
class FiniteElementSpace
{
   friend class InterpolationGridTransfer;
   friend class PRefinementTransferOperator;
   friend void Mesh::Swap(Mesh &, bool);

protected:
   /// The mesh that FE space lives on (not owned).
   Mesh *mesh;

   /// Associated FE collection (not owned).
   const FiniteElementCollection *fec;

   /// %Vector dimension (number of unknowns per degree of freedom).
   int vdim;

   /** Type of ordering of the vector dofs when #vdim > 1.
       - Ordering::byNODES - first nodes, then vector dimension,
       - Ordering::byVDIM  - first vector dimension, then nodes */
   Ordering::Type ordering;

   /// Number of degrees of freedom. Number of unknowns is #ndofs * #vdim.
   int ndofs;

   /** Polynomial order for each element. If empty, all elements are assumed
       to be of the default order (fec->GetOrder()). */
   Array<char> elem_order;

   int nvdofs, nedofs, nfdofs, nbdofs;
   int uni_fdof; ///< # of single face DOFs if all faces uniform; -1 otherwise
   int *bdofs; ///< internal DOFs of elements if mixed/var-order; NULL otherwise

   /** Variable order spaces only: DOF assignments for edges and faces, see
       docs in MakeDofTable. For constant order spaces the tables are empty. */
   Table var_edge_dofs;
   Table var_face_dofs; ///< NOTE: also used for spaces with mixed faces

   /** Additional data for the var_*_dofs tables: individual variant orders
       (these are basically alternate J arrays for var_edge/face_dofs). */
   Array<char> var_edge_orders, var_face_orders;

   // precalculated DOFs for each element, boundary element, and face
   mutable Table *elem_dof; // owned (except in NURBS FE space)
   mutable Table *bdr_elem_dof; // owned (except in NURBS FE space)
   mutable Table *face_dof; // owned; in var-order space contains variant 0 DOFs

   Array<int> dof_elem_array, dof_ldof_array;

   NURBSExtension *NURBSext;
   int own_ext;
   mutable Array<int> face_to_be; // NURBS FE space only

   /** Matrix representing the prolongation from the global conforming dofs to
       a set of intermediate partially conforming dofs, e.g. the dofs associated
       with a "cut" space on a non-conforming mesh. */
   mutable SparseMatrix *cP; // owned
   /// Conforming restriction matrix such that cR.cP=I.
   mutable SparseMatrix *cR; // owned
   /// A version of the conforming restriction matrix for variable-order spaces.
   mutable SparseMatrix *cR_hp; // owned
   mutable bool cP_is_set;

   /// Transformation to apply to GridFunctions after space Update().
   OperatorHandle Th;

   /// The element restriction operators, see GetElementRestriction().
   mutable OperatorHandle L2E_nat, L2E_lex;
   /// The face restriction operators, see GetFaceRestriction().
   using key_face = std::tuple<bool, ElementDofOrdering, FaceType, L2FaceValues>;
   struct key_hash
   {
      std::size_t operator()(const key_face& k) const
      {
         return std::get<0>(k)
                + 2 * (int)std::get<1>(k)
                + 4 * (int)std::get<2>(k)
                + 8 * (int)std::get<3>(k);
      }
   };
   using map_L2F = std::unordered_map<const key_face,Operator*,key_hash>;
   mutable map_L2F L2F;

   mutable Array<QuadratureInterpolator*> E2Q_array;
   mutable Array<FaceQuadratureInterpolator*> E2IFQ_array;
   mutable Array<FaceQuadratureInterpolator*> E2BFQ_array;

   /** Update counter, incremented every time the space is constructed/updated.
       Used by GridFunctions to check if they are up to date with the space. */
   long sequence;

   /** Mesh sequence number last seen when constructing the space. The space
       needs updating if Mesh::GetSequence() is larger than this. */
   long mesh_sequence;

   /// True if at least one element order changed (variable-order space only).
   bool orders_changed;

   bool relaxed_hp; // see SetRelaxedHpConformity()

   void UpdateNURBS();

   void Construct();
   void Destroy();

   void BuildElementToDofTable() const;
   void BuildBdrElementToDofTable() const;
   void BuildFaceToDofTable() const;

   /** @brief  Generates partial face_dof table for a NURBS space.

       The table is only defined for exterior faces that coincide with a
       boundary. */
   void BuildNURBSFaceToDofTable() const;

   /// Bit-mask representing a set of orders needed by an edge/face.
   typedef std::uint64_t VarOrderBits;
   static constexpr int MaxVarOrder = 8*sizeof(VarOrderBits) - 1;

   /// Return the minimum order (least significant bit set) in the bit mask.
   static int MinOrder(VarOrderBits bits);

   /// Return element order: internal version of GetElementOrder without checks.
   int GetElementOrderImpl(int i) const;

   /** In a variable order space, calculate a bitmask of polynomial orders that
       need to be represented on each edge and face. */
   void CalcEdgeFaceVarOrders(Array<VarOrderBits> &edge_orders,
                              Array<VarOrderBits> &face_orders) const;

   /** Build the table var_edge_dofs (or var_face_dofs) in a variable order
       space; return total edge/face DOFs. */
   int MakeDofTable(int ent_dim, const Array<int> &entity_orders,
                    Table &entity_dofs, Array<char> *var_ent_order);

   /// Search row of a DOF table for a DOF set of size 'ndof', return first DOF.
   int FindDofs(const Table &var_dof_table, int row, int ndof) const;

   /** In a variable order space, return edge DOFs associated with a polynomial
       order that has 'ndof' degrees of freedom. */
   int FindEdgeDof(int edge, int ndof) const
   { return FindDofs(var_edge_dofs, edge, ndof); }

   /// Similar to FindEdgeDof, but used for mixed meshes too.
   int FindFaceDof(int face, int ndof) const
   { return FindDofs(var_face_dofs, face, ndof); }

   int FirstFaceDof(int face, int variant = 0) const
   { return uni_fdof >= 0 ? face*uni_fdof : var_face_dofs.GetRow(face)[variant];}

   /// Return number of possible DOF variants for edge/face (var. order spaces).
   int GetNVariants(int entity, int index) const;

   /// Helper to encode a sign flip into a DOF index (for Hcurl/Hdiv shapes).
   static inline int EncodeDof(int entity_base, int idx)
   { return (idx >= 0) ? (entity_base + idx) : (-1-(entity_base + (-1-idx))); }

   /// Helpers to remove encoded sign from a DOF
   static inline int DecodeDof(int dof)
   { return (dof >= 0) ? dof : (-1 - dof); }

   static inline int DecodeDof(int dof, double& sign)
   { return (dof >= 0) ? (sign = 1, dof) : (sign = -1, (-1 - dof)); }

   /// Helper to get vertex, edge or face DOFs (entity=0,1,2 resp.).
   int GetEntityDofs(int entity, int index, Array<int> &dofs,
                     Geometry::Type master_geom = Geometry::INVALID,
                     int variant = 0) const;

   // Get degenerate face DOFs: see explanation in method implementation.
   int GetDegenerateFaceDofs(int index, Array<int> &dofs,
                             Geometry::Type master_geom, int variant) const;

   int GetNumBorderDofs(Geometry::Type geom, int order) const;

   /// Calculate the cP and cR matrices for a nonconforming mesh.
   void BuildConformingInterpolation() const;

   static void AddDependencies(SparseMatrix& deps, Array<int>& master_dofs,
                               Array<int>& slave_dofs, DenseMatrix& I,
                               int skipfirst = 0);

   static bool DofFinalizable(int dof, const Array<bool>& finalized,
                              const SparseMatrix& deps);

   void AddEdgeFaceDependencies(SparseMatrix &deps, Array<int>& master_dofs,
                                const FiniteElement *master_fe,
                                Array<int> &slave_dofs, int slave_face,
                                const DenseMatrix *pm) const;

   /// Replicate 'mat' in the vector dimension, according to vdim ordering mode.
   void MakeVDimMatrix(SparseMatrix &mat) const;

   /// GridFunction interpolation operator applicable after mesh refinement.
   class RefinementOperator : public Operator
   {
      const FiniteElementSpace* fespace;
      DenseTensor localP[Geometry::NumGeom];
      Table* old_elem_dof; // Owned.

   public:
      /** Construct the operator based on the elem_dof table of the original
          (coarse) space. The class takes ownership of the table. */
      RefinementOperator(const FiniteElementSpace* fespace,
                         Table *old_elem_dof/*takes ownership*/, int old_ndofs);
      RefinementOperator(const FiniteElementSpace *fespace,
                         const FiniteElementSpace *coarse_fes);
      virtual void Mult(const Vector &x, Vector &y) const;
      virtual void MultTranspose(const Vector &x, Vector &y) const;
      virtual ~RefinementOperator();
   };

   /// Derefinement operator, used by the friend class InterpolationGridTransfer.
   class DerefinementOperator : public Operator
   {
      const FiniteElementSpace *fine_fes; // Not owned.
      DenseTensor localR[Geometry::NumGeom];
      Table *coarse_elem_dof; // Owned.
      Table coarse_to_fine;
      Array<int> coarse_to_ref_type;
      Array<Geometry::Type> ref_type_to_geom;
      Array<int> ref_type_to_fine_elem_offset;

   public:
      DerefinementOperator(const FiniteElementSpace *f_fes,
                           const FiniteElementSpace *c_fes,
                           BilinearFormIntegrator *mass_integ);
      virtual void Mult(const Vector &x, Vector &y) const;
      virtual ~DerefinementOperator();
   };

   /** This method makes the same assumptions as the method:
       void GetLocalRefinementMatrices(
           const FiniteElementSpace &coarse_fes, Geometry::Type geom,
           DenseTensor &localP) const
       which is defined below. It also assumes that the coarse fes and this have
       the same vector dimension, vdim. */
   SparseMatrix *RefinementMatrix_main(const int coarse_ndofs,
                                       const Table &coarse_elem_dof,
                                       const DenseTensor localP[]) const;

   void GetLocalRefinementMatrices(Geometry::Type geom,
                                   DenseTensor &localP) const;
   void GetLocalDerefinementMatrices(Geometry::Type geom,
                                     DenseTensor &localR) const;

   /** Calculate explicit GridFunction interpolation matrix (after mesh
       refinement). NOTE: consider using the RefinementOperator class instead
       of the fully assembled matrix, which can take a lot of memory. */
   SparseMatrix* RefinementMatrix(int old_ndofs, const Table* old_elem_dof);

   /// Calculate GridFunction restriction matrix after mesh derefinement.
   SparseMatrix* DerefinementMatrix(int old_ndofs, const Table* old_elem_dof);

   /** @brief Return in @a localP the local refinement matrices that map
       between fespaces after mesh refinement. */
   /** This method assumes that this->mesh is a refinement of coarse_fes->mesh
       and that the CoarseFineTransformations of this->mesh are set accordingly.
       Another assumption is that the FEs of this use the same MapType as the FEs
       of coarse_fes. Finally, it assumes that the spaces this and coarse_fes are
       NOT variable-order spaces. */
   void GetLocalRefinementMatrices(const FiniteElementSpace &coarse_fes,
                                   Geometry::Type geom,
                                   DenseTensor &localP) const;

   /// Help function for constructors + Load().
   void Constructor(Mesh *mesh, NURBSExtension *ext,
                    const FiniteElementCollection *fec,
                    int vdim = 1, int ordering = Ordering::byNODES);

<<<<<<< HEAD
   /// Updates the internal mesh pointer. @warning @a new_mesh must be
   /// <b>topologically identical</b> to the existing mesh. Used if the address
   /// of the Mesh object has changed, e.g. in @a Mesh::Swap.
   virtual void UpdateMeshPointer(Mesh *new_mesh);
=======
   /// Resize the elem_order array on mesh change.
   void UpdateElementOrders();
>>>>>>> 7214e1b6

public:
   /** @brief Default constructor: the object is invalid until initialized using
       the method Load(). */
   FiniteElementSpace();

   /** @brief Copy constructor: deep copy all data from @a orig except the Mesh,
       the FiniteElementCollection, ans some derived data. */
   /** If the @a mesh or @a fec pointers are NULL (default), then the new
       FiniteElementSpace will reuse the respective pointers from @a orig. If
       any of these pointers is not NULL, the given pointer will be used instead
       of the one used by @a orig.

       @note The objects pointed to by the @a mesh and @a fec parameters must be
       either the same objects as the ones used by @a orig, or copies of them.
       Otherwise, the behavior is undefined.

       @note Derived data objects, such as the conforming prolongation and
       restriction matrices, and the update operator, will not be copied, even
       if they are created in the @a orig object. */
   FiniteElementSpace(const FiniteElementSpace &orig, Mesh *mesh = NULL,
                      const FiniteElementCollection *fec = NULL);

   FiniteElementSpace(Mesh *mesh,
                      const FiniteElementCollection *fec,
                      int vdim = 1, int ordering = Ordering::byNODES)
   { Constructor(mesh, NULL, fec, vdim, ordering); }

   /// Construct a NURBS FE space based on the given NURBSExtension, @a ext.
   /** @note If the pointer @a ext is NULL, this constructor is equivalent to
       the standard constructor with the same arguments minus the
       NURBSExtension, @a ext. */
   FiniteElementSpace(Mesh *mesh, NURBSExtension *ext,
                      const FiniteElementCollection *fec,
                      int vdim = 1, int ordering = Ordering::byNODES)
   { Constructor(mesh, ext, fec, vdim, ordering); }

   /// Returns the mesh
   inline Mesh *GetMesh() const { return mesh; }

   const NURBSExtension *GetNURBSext() const { return NURBSext; }
   NURBSExtension *GetNURBSext() { return NURBSext; }
   NURBSExtension *StealNURBSext();

   bool Conforming() const { return mesh->Conforming(); }
   bool Nonconforming() const { return mesh->Nonconforming(); }

   /// Sets the order of the i'th finite element.
   /** By default, all elements are assumed to be of fec->GetOrder(). Once
       SetElementOrder is called, the space becomes a variable order space. */
   void SetElementOrder(int i, int p);

   /// Returns the order of the i'th finite element.
   int GetElementOrder(int i) const;

   /// Return the maximum polynomial order.
   int GetMaxElementOrder() const
   { return IsVariableOrder() ? elem_order.Max() : fec->GetOrder(); }

   /// Returns true if the space contains elements of varying polynomial orders.
   bool IsVariableOrder() const { return elem_order.Size(); }

   /// The returned SparseMatrix is owned by the FiniteElementSpace.
   const SparseMatrix *GetConformingProlongation() const;

   /// The returned SparseMatrix is owned by the FiniteElementSpace.
   const SparseMatrix *GetConformingRestriction() const;

   /** Return a version of the conforming restriction matrix for variable-order
       spaces with complex hp interfaces, where some true DOFs are not owned by
       any elements and need to be interpolated from higher order edge/face
       variants (see also @a SetRelaxedHpConformity()). */
   /// The returned SparseMatrix is owned by the FiniteElementSpace.
   const SparseMatrix *GetHpConformingRestriction() const;

   /// The returned Operator is owned by the FiniteElementSpace.
   virtual const Operator *GetProlongationMatrix() const
   { return GetConformingProlongation(); }

   /// Return an operator that performs the transpose of GetRestrictionOperator
   /** The returned operator is owned by the FiniteElementSpace. In serial this
       is the same as GetProlongationMatrix() */
   virtual const Operator *GetRestrictionTransposeOperator() const
   { return GetConformingProlongation(); }

   /// An abstract operator that performs the same action as GetRestrictionMatrix
   /** In some cases this is an optimized matrix-free implementation. The
       returned operator is owned by the FiniteElementSpace. */
   virtual const Operator *GetRestrictionOperator() const
   { return GetConformingRestriction(); }

   /// The returned SparseMatrix is owned by the FiniteElementSpace.
   virtual const SparseMatrix *GetRestrictionMatrix() const
   { return GetConformingRestriction(); }

   /// The returned SparseMatrix is owned by the FiniteElementSpace.
   virtual const SparseMatrix *GetHpRestrictionMatrix() const
   { return GetHpConformingRestriction(); }

   /// Return an Operator that converts L-vectors to E-vectors.
   /** An L-vector is a vector of size GetVSize() which is the same size as a
       GridFunction. An E-vector represents the element-wise discontinuous
       version of the FE space.

       The layout of the E-vector is: ND x VDIM x NE, where ND is the number of
       degrees of freedom, VDIM is the vector dimension of the FE space, and NE
       is the number of the mesh elements.

       The parameter @a e_ordering describes how the local DOFs in each element
       should be ordered, see ElementDofOrdering.

       For discontinuous spaces, the element restriction corresponds to a
       permutation of the degrees of freedom, implemented by the
       L2ElementRestriction class.

       The returned Operator is owned by the FiniteElementSpace. */
   const Operator *GetElementRestriction(ElementDofOrdering e_ordering) const;

   /// Return an Operator that converts L-vectors to E-vectors on each face.
   virtual const Operator *GetFaceRestriction(
      ElementDofOrdering e_ordering, FaceType,
      L2FaceValues mul = L2FaceValues::DoubleValued) const;

   /** @brief Return a QuadratureInterpolator that interpolates E-vectors to
       quadrature point values and/or derivatives (Q-vectors). */
   /** An E-vector represents the element-wise discontinuous version of the FE
       space and can be obtained, for example, from a GridFunction using the
       Operator returned by GetElementRestriction().

       All elements will use the same IntegrationRule, @a ir as the target
       quadrature points. */
   const QuadratureInterpolator *GetQuadratureInterpolator(
      const IntegrationRule &ir) const;

   /** @brief Return a QuadratureInterpolator that interpolates E-vectors to
       quadrature point values and/or derivatives (Q-vectors). */
   /** An E-vector represents the element-wise discontinuous version of the FE
       space and can be obtained, for example, from a GridFunction using the
       Operator returned by GetElementRestriction().

       The target quadrature points in the elements are described by the given
       QuadratureSpace, @a qs. */
   const QuadratureInterpolator *GetQuadratureInterpolator(
      const QuadratureSpace &qs) const;

   /** @brief Return a FaceQuadratureInterpolator that interpolates E-vectors to
       quadrature point values and/or derivatives (Q-vectors). */
   const FaceQuadratureInterpolator *GetFaceQuadratureInterpolator(
      const IntegrationRule &ir, FaceType type) const;

   /// Returns the polynomial degree of the i'th finite element.
   /** NOTE: it is recommended to use GetElementOrder in new code. */
   int GetOrder(int i) const { return GetElementOrder(i); }

   /** Return the order of an edge. In a variable order space, return the order
       of a specific variant, or -1 if there are no more variants. */
   int GetEdgeOrder(int edge, int variant = 0) const;

   /// Returns the polynomial degree of the i'th face finite element
   int GetFaceOrder(int face, int variant = 0) const;

   /// Returns vector dimension.
   inline int GetVDim() const { return vdim; }

   /// Returns number of degrees of freedom.
   inline int GetNDofs() const { return ndofs; }

   /// Return the number of vector dofs, i.e. GetNDofs() x GetVDim().
   inline int GetVSize() const { return vdim * ndofs; }

   /// Return the number of vector true (conforming) dofs.
   virtual int GetTrueVSize() const { return GetConformingVSize(); }

   /// Returns the number of conforming ("true") degrees of freedom
   /// (if the space is on a nonconforming mesh with hanging nodes).
   int GetNConformingDofs() const;

   int GetConformingVSize() const { return vdim * GetNConformingDofs(); }

   /// Return the ordering method.
   inline Ordering::Type GetOrdering() const { return ordering; }

   const FiniteElementCollection *FEColl() const { return fec; }

   /// Number of all scalar vertex dofs
   int GetNVDofs() const { return nvdofs; }
   /// Number of all scalar edge-interior dofs
   int GetNEDofs() const { return nedofs; }
   /// Number of all scalar face-interior dofs
   int GetNFDofs() const { return nfdofs; }

   /// Returns number of vertices in the mesh.
   inline int GetNV() const { return mesh->GetNV(); }

   /// Returns number of elements in the mesh.
   inline int GetNE() const { return mesh->GetNE(); }

   /// Returns number of faces (i.e. co-dimension 1 entities) in the mesh.
   /** The co-dimension 1 entities are those that have dimension 1 less than the
       mesh dimension, e.g. for a 2D mesh, the faces are the 1D entities, i.e.
       the edges. */
   inline int GetNF() const { return mesh->GetNumFaces(); }

   /// Returns number of boundary elements in the mesh.
   inline int GetNBE() const { return mesh->GetNBE(); }

   /// Returns the number of faces according to the requested type.
   /** If type==Boundary returns only the "true" number of boundary faces
       contrary to GetNBE() that returns "fake" boundary faces associated to
       visualization for GLVis.
       Similarly, if type==Interior, the "fake" boundary faces associated to
       visualization are counted as interior faces. */
   inline int GetNFbyType(FaceType type) const
   { return mesh->GetNFbyType(type); }

   /// Returns the type of element i.
   inline int GetElementType(int i) const
   { return mesh->GetElementType(i); }

   /// Returns the vertices of element i.
   inline void GetElementVertices(int i, Array<int> &vertices) const
   { mesh->GetElementVertices(i, vertices); }

   /// Returns the type of boundary element i.
   inline int GetBdrElementType(int i) const
   { return mesh->GetBdrElementType(i); }

   /// Returns ElementTransformation for the @a i-th element.
   ElementTransformation *GetElementTransformation(int i) const
   { return mesh->GetElementTransformation(i); }

   /** @brief Returns the transformation defining the @a i-th element in the
       user-defined variable @a ElTr. */
   void GetElementTransformation(int i, IsoparametricTransformation *ElTr)
   { mesh->GetElementTransformation(i, ElTr); }

   /// Returns ElementTransformation for the @a i-th boundary element.
   ElementTransformation *GetBdrElementTransformation(int i) const
   { return mesh->GetBdrElementTransformation(i); }

   int GetAttribute(int i) const { return mesh->GetAttribute(i); }

   int GetBdrAttribute(int i) const { return mesh->GetBdrAttribute(i); }

   /// Returns indices of degrees of freedom of element 'elem'.
   virtual void GetElementDofs(int elem, Array<int> &dofs) const;

   /// Returns indices of degrees of freedom for boundary element 'bel'.
   virtual void GetBdrElementDofs(int bel, Array<int> &dofs) const;

   /** @brief Returns the indices of the degrees of freedom for the specified
       face, including the DOFs for the edges and the vertices of the face. */
   /** In variable order spaces, multiple variants of DOFs can be returned.
       See @a GetEdgeDofs for more details.
       @return Order of the selected variant, or -1 if there are no more
       variants.*/
   virtual int GetFaceDofs(int face, Array<int> &dofs, int variant = 0) const;

   /** @brief Returns the indices of the degrees of freedom for the specified
       edge, including the DOFs for the vertices of the edge. */
   /** In variable order spaces, multiple sets of DOFs may exist on an edge,
       corresponding to the different polynomial orders of incident elements.
       The 'variant' parameter is the zero-based index of the desired DOF set.
       The variants are ordered from lowest polynomial degree to the highest.
       @return Order of the selected variant, or -1 if there are no more
       variants. */
   int GetEdgeDofs(int edge, Array<int> &dofs, int variant = 0) const;

   void GetVertexDofs(int i, Array<int> &dofs) const;

   void GetElementInteriorDofs(int i, Array<int> &dofs) const;

   void GetFaceInteriorDofs(int i, Array<int> &dofs) const;

   int GetNumElementInteriorDofs(int i) const;

   void GetEdgeInteriorDofs(int i, Array<int> &dofs) const;

   void DofsToVDofs(Array<int> &dofs, int ndofs = -1) const;

   void DofsToVDofs(int vd, Array<int> &dofs, int ndofs = -1) const;

   int DofToVDof(int dof, int vd, int ndofs = -1) const;

   int VDofToDof(int vdof) const
   { return (ordering == Ordering::byNODES) ? (vdof%ndofs) : (vdof/vdim); }

   static void AdjustVDofs(Array<int> &vdofs);

   /// Returns indexes of degrees of freedom in array dofs for i'th element.
   void GetElementVDofs(int i, Array<int> &vdofs) const;

   /// Returns indexes of degrees of freedom for i'th boundary element.
   void GetBdrElementVDofs(int i, Array<int> &vdofs) const;

   /// Returns indexes of degrees of freedom for i'th face element (2D and 3D).
   void GetFaceVDofs(int i, Array<int> &vdofs) const;

   /// Returns indexes of degrees of freedom for i'th edge.
   void GetEdgeVDofs(int i, Array<int> &vdofs) const;

   void GetVertexVDofs(int i, Array<int> &vdofs) const;

   void GetElementInteriorVDofs(int i, Array<int> &vdofs) const;

   void GetEdgeInteriorVDofs(int i, Array<int> &vdofs) const;

   /// (@deprecated) Use the Update() method if the space or mesh changed.
   MFEM_DEPRECATED void RebuildElementToDofTable();

   /** @brief Reorder the scalar DOFs based on the element ordering.

       The new ordering is constructed as follows: 1) loop over all elements as
       ordered in the Mesh; 2) for each element, assign new indices to all of
       its current DOFs that are still unassigned; the new indices we assign are
       simply the sequence `0,1,2,...`; if there are any signed DOFs their sign
       is preserved. */
   void ReorderElementToDofTable();

   /** @brief Return a reference to the internal Table that stores the lists of
       scalar dofs, for each mesh element, as returned by GetElementDofs(). */
   const Table &GetElementToDofTable() const { return *elem_dof; }

   /** @brief Return a reference to the internal Table that stores the lists of
       scalar dofs, for each boundary mesh element, as returned by
       GetBdrElementDofs(). */
   const Table &GetBdrElementToDofTable() const
   { if (!bdr_elem_dof) { BuildBdrElementToDofTable(); } return *bdr_elem_dof; }

   /** @brief Return a reference to the internal Table that stores the lists of
       scalar dofs, for each face in the mesh, as returned by GetFaceDofs(). In
       this context, "face" refers to a (dim-1)-dimensional mesh entity. */
   /** @note In the case of a NURBS space, the rows corresponding to interior
       faces will be empty. */
   const Table &GetFaceToDofTable() const
   { if (!face_dof) { BuildFaceToDofTable(); } return *face_dof; }

   /** @brief Initialize internal data that enables the use of the methods
       GetElementForDof() and GetLocalDofForDof(). */
   void BuildDofToArrays();

   /// Return the index of the first element that contains dof @a i.
   /** This method can be called only after setup is performed using the method
       BuildDofToArrays(). */
   int GetElementForDof(int i) const { return dof_elem_array[i]; }
   /// Return the local dof index in the first element that contains dof @a i.
   /** This method can be called only after setup is performed using the method
       BuildDofToArrays(). */
   int GetLocalDofForDof(int i) const { return dof_ldof_array[i]; }

   /** @brief Returns pointer to the FiniteElement in the FiniteElementCollection
        associated with i'th element in the mesh object. */
   virtual const FiniteElement *GetFE(int i) const;

   /** @brief Returns pointer to the FiniteElement in the FiniteElementCollection
        associated with i'th boundary face in the mesh object. */
   const FiniteElement *GetBE(int i) const;

   /** @brief Returns pointer to the FiniteElement in the FiniteElementCollection
        associated with i'th face in the mesh object.  Faces in this case refer
        to the MESHDIM-1 primitive so in 2D they are segments and in 1D they are
        points.*/
   const FiniteElement *GetFaceElement(int i) const;

   /** @brief Returns pointer to the FiniteElement in the FiniteElementCollection
        associated with i'th edge in the mesh object. */
   const FiniteElement *GetEdgeElement(int i, int variant = 0) const;

   /// Return the trace element from element 'i' to the given 'geom_type'
   const FiniteElement *GetTraceElement(int i, Geometry::Type geom_type) const;

   /** @brief Mark degrees of freedom associated with boundary elements with
       the specified boundary attributes (marked in 'bdr_attr_is_ess').
       For spaces with 'vdim' > 1, the 'component' parameter can be used
       to restricts the marked vDOFs to the specified component. */
   virtual void GetEssentialVDofs(const Array<int> &bdr_attr_is_ess,
                                  Array<int> &ess_vdofs,
                                  int component = -1) const;

   /** @brief Get a list of essential true dofs, ess_tdof_list, corresponding to the
       boundary attributes marked in the array bdr_attr_is_ess.
       For spaces with 'vdim' > 1, the 'component' parameter can be used
       to restricts the marked tDOFs to the specified component. */
   virtual void GetEssentialTrueDofs(const Array<int> &bdr_attr_is_ess,
                                     Array<int> &ess_tdof_list,
                                     int component = -1);

   /// Convert a Boolean marker array to a list containing all marked indices.
   static void MarkerToList(const Array<int> &marker, Array<int> &list);

   /** @brief Convert an array of indices (list) to a Boolean marker array where all
       indices in the list are marked with the given value and the rest are set
       to zero. */
   static void ListToMarker(const Array<int> &list, int marker_size,
                            Array<int> &marker, int mark_val = -1);

   /** @brief For a partially conforming FE space, convert a marker array (nonzero
       entries are true) on the partially conforming dofs to a marker array on
       the conforming dofs. A conforming dofs is marked iff at least one of its
       dependent dofs is marked. */
   void ConvertToConformingVDofs(const Array<int> &dofs, Array<int> &cdofs);

   /** @brief For a partially conforming FE space, convert a marker array (nonzero
       entries are true) on the conforming dofs to a marker array on the
       (partially conforming) dofs. A dof is marked iff it depends on a marked
       conforming dofs, where dependency is defined by the ConformingRestriction
       matrix; in other words, a dof is marked iff it corresponds to a marked
       conforming dof. */
   void ConvertFromConformingVDofs(const Array<int> &cdofs, Array<int> &dofs);

   /** @brief Generate the global restriction matrix from a discontinuous
       FE space to the continuous FE space of the same polynomial degree. */
   SparseMatrix *D2C_GlobalRestrictionMatrix(FiniteElementSpace *cfes);

   /** @brief Generate the global restriction matrix from a discontinuous
       FE space to the piecewise constant FE space. */
   SparseMatrix *D2Const_GlobalRestrictionMatrix(FiniteElementSpace *cfes);

   /** @brief Construct the restriction matrix from the FE space given by
       (*this) to the lower degree FE space given by (*lfes) which
       is defined on the same mesh. */
   SparseMatrix *H2L_GlobalRestrictionMatrix(FiniteElementSpace *lfes);

   /** @brief Construct and return an Operator that can be used to transfer
       GridFunction data from @a coarse_fes, defined on a coarse mesh, to @a
       this FE space, defined on a refined mesh. */
   /** It is assumed that the mesh of this FE space is a refinement of the mesh
       of @a coarse_fes and the CoarseFineTransformations returned by the method
       Mesh::GetRefinementTransforms() of the refined mesh are set accordingly.
       The Operator::Type of @a T can be set to request an Operator of the set
       type. Currently, only Operator::MFEM_SPARSEMAT and Operator::ANY_TYPE
       (matrix-free) are supported. When Operator::ANY_TYPE is requested, the
       choice of the particular Operator sub-class is left to the method.  This
       method also works in parallel because the transfer operator is local to
       the MPI task when the input is a synchronized ParGridFunction. */
   void GetTransferOperator(const FiniteElementSpace &coarse_fes,
                            OperatorHandle &T) const;

   /** @brief Construct and return an Operator that can be used to transfer
       true-dof data from @a coarse_fes, defined on a coarse mesh, to @a this FE
       space, defined on a refined mesh.

       This method calls GetTransferOperator() and multiplies the result by the
       prolongation operator of @a coarse_fes on the right, and by the
       restriction operator of this FE space on the left.

       The Operator::Type of @a T can be set to request an Operator of the set
       type. In serial, the supported types are: Operator::MFEM_SPARSEMAT and
       Operator::ANY_TYPE (matrix-free). In parallel, the supported types are:
       Operator::Hypre_ParCSR and Operator::ANY_TYPE. Any other type is treated
       as Operator::ANY_TYPE: the operator representation choice is made by this
       method. */
   virtual void GetTrueTransferOperator(const FiniteElementSpace &coarse_fes,
                                        OperatorHandle &T) const;

   /** @brief Reflect changes in the mesh: update number of DOFs, etc. Also, calculate
       GridFunction transformation operator (unless want_transform is false).
       Safe to call multiple times, does nothing if space already up to date. */
   virtual void Update(bool want_transform = true);

   /// Get the GridFunction update operator.
   const Operator* GetUpdateOperator() { Update(); return Th.Ptr(); }

   /// Return the update operator in the given OperatorHandle, @a T.
   void GetUpdateOperator(OperatorHandle &T) { T = Th; }

   /** @brief Set the ownership of the update operator: if set to false, the
       Operator returned by GetUpdateOperator() must be deleted outside the
       FiniteElementSpace. */
   /** The update operator ownership is automatically reset to true when a new
       update operator is created by the Update() method. */
   void SetUpdateOperatorOwner(bool own) { Th.SetOperatorOwner(own); }

   /// Specify the Operator::Type to be used by the update operators.
   /** The default type is Operator::ANY_TYPE which leaves the choice to this
       class. The other currently supported option is Operator::MFEM_SPARSEMAT
       which is only guaranteed to be honored for a refinement update operator.
       Any other type will be treated as Operator::ANY_TYPE.
       @note This operation destroys the current update operator (if owned). */
   void SetUpdateOperatorType(Operator::Type tid) { Th.SetType(tid); }

   /// Free the GridFunction update operator (if any), to save memory.
   virtual void UpdatesFinished() { Th.Clear(); }

   /** Return update counter, similar to Mesh::GetSequence(). Used by
       GridFunction to check if it is up to date with the space. */
   long GetSequence() const { return sequence; }

   /// Return whether or not the space is discontinuous (L2)
   bool IsDGSpace() const
   {
      return dynamic_cast<const L2_FECollection*>(fec) != NULL;
   }

   /** In variable order spaces on nonconforming (NC) meshes, this function
       controls whether strict conformity is enforced in cases where coarse
       edges/faces have higher polynomial order than their fine NC neighbors.
       In the default (strict) case, the coarse side polynomial order is
       reduced to that of the lowest order fine edge/face, so all fine
       neighbors can interpolate the coarse side exactly. If relaxed == true,
       some discontinuities in the solution in such cases are allowed and the
       coarse side is not restricted. For an example, see
       https://github.com/mfem/mfem/pull/1423#issuecomment-621340392 */
   void SetRelaxedHpConformity(bool relaxed = true)
   {
      relaxed_hp = relaxed;
      orders_changed = true; // force update
      Update(false);
   }

   /// Save finite element space to output stream @a out.
   void Save(std::ostream &out) const;

   /** @brief Read a FiniteElementSpace from a stream. The returned
       FiniteElementCollection is owned by the caller. */
   FiniteElementCollection *Load(Mesh *m, std::istream &input);

   virtual ~FiniteElementSpace();
};


/// Class representing the storage layout of a QuadratureFunction.
/** Multiple QuadratureFunction%s can share the same QuadratureSpace. */
class QuadratureSpace
{
protected:
   friend class QuadratureFunction; // Uses the element_offsets.

   Mesh *mesh;
   int order;
   int size;

   const IntegrationRule *int_rule[Geometry::NumGeom];
   int *element_offsets; // scalar offsets; size = number of elements + 1

   // protected functions

   // Assuming mesh and order are set, construct the members: int_rule,
   // element_offsets, and size.
   void Construct();

public:
   /// Create a QuadratureSpace based on the global rules from #IntRules.
   QuadratureSpace(Mesh *mesh_, int order_)
      : mesh(mesh_), order(order_) { Construct(); }

   /// Read a QuadratureSpace from the stream @a in.
   QuadratureSpace(Mesh *mesh_, std::istream &in);

   virtual ~QuadratureSpace() { delete [] element_offsets; }

   /// Return the total number of quadrature points.
   int GetSize() const { return size; }

   /// Return the order of the quadrature rule(s) used by all elements.
   int GetOrder() const { return order; }

   /// Returns the mesh
   inline Mesh *GetMesh() const { return mesh; }

   /// Returns number of elements in the mesh.
   inline int GetNE() const { return mesh->GetNE(); }

   /// Get the IntegrationRule associated with mesh element @a idx.
   const IntegrationRule &GetElementIntRule(int idx) const
   { return *int_rule[mesh->GetElementBaseGeometry(idx)]; }

   /// Write the QuadratureSpace to the stream @a out.
   void Save(std::ostream &out) const;
};


/** @brief Base class for transfer algorithms that construct transfer Operator%s
    between two finite element (FE) spaces. */
/** Generally, the two FE spaces (domain and range) can be defined on different
    meshes. */
class GridTransfer
{
protected:
   FiniteElementSpace &dom_fes; ///< Domain FE space
   FiniteElementSpace &ran_fes; ///< Range FE space

   /** @brief Desired Operator::Type for the construction of all operators
       defined by the underlying transfer algorithm. It can be ignored by
       derived classes. */
   Operator::Type oper_type;

   OperatorHandle fw_t_oper; ///< Forward true-dof operator
   OperatorHandle bw_t_oper; ///< Backward true-dof operator

#ifdef MFEM_USE_MPI
   bool parallel;
#endif
   bool Parallel() const
   {
#ifndef MFEM_USE_MPI
      return false;
#else
      return parallel;
#endif
   }

   const Operator &MakeTrueOperator(FiniteElementSpace &fes_in,
                                    FiniteElementSpace &fes_out,
                                    const Operator &oper,
                                    OperatorHandle &t_oper);

public:
   /** Construct a transfer algorithm between the domain, @a dom_fes_, and
       range, @a ran_fes_, FE spaces. */
   GridTransfer(FiniteElementSpace &dom_fes_, FiniteElementSpace &ran_fes_);

   /// Virtual destructor
   virtual ~GridTransfer() { }

   /** @brief Set the desired Operator::Type for the construction of all
       operators defined by the underlying transfer algorithm. */
   /** The default value is Operator::ANY_TYPE which typically corresponds to
       a matrix-free operator representation. Note that derived classes are not
       required to support this setting and can ignore it. */
   void SetOperatorType(Operator::Type type) { oper_type = type; }

   /** @brief Return an Operator that transfers GridFunction%s from the domain
       FE space to GridFunction%s in the range FE space. */
   virtual const Operator &ForwardOperator() = 0;

   /** @brief Return an Operator that transfers GridFunction%s from the range
       FE space back to GridFunction%s in the domain FE space. */
   virtual const Operator &BackwardOperator() = 0;

   /** @brief Return an Operator that transfers true-dof Vector%s from the
       domain FE space to true-dof Vector%s in the range FE space. */
   /** This method is implemented in the base class, based on ForwardOperator(),
       however, derived classes can overload the construction, if necessary. */
   virtual const Operator &TrueForwardOperator()
   {
      return MakeTrueOperator(dom_fes, ran_fes, ForwardOperator(), fw_t_oper);
   }

   /** @brief Return an Operator that transfers true-dof Vector%s from the
       range FE space back to true-dof Vector%s in the domain FE space. */
   /** This method is implemented in the base class, based on
       BackwardOperator(), however, derived classes can overload the
       construction, if necessary. */
   virtual const Operator &TrueBackwardOperator()
   {
      return MakeTrueOperator(ran_fes, dom_fes, BackwardOperator(), bw_t_oper);
   }
};


/** @brief Transfer data between a coarse mesh and an embedded refined mesh
    using interpolation. */
/** The forward, coarse-to-fine, transfer uses nodal interpolation. The
    backward, fine-to-coarse, transfer is defined locally (on a coarse element)
    as B = (F^t M_f F)^{-1} F^t M_f, where F is the forward transfer matrix, and
    M_f is a mass matrix on the union of all fine elements comprising the coarse
    element. Note that the backward transfer operator, B, is a left inverse of
    the forward transfer operator, F, i.e. B F = I. Both F and B are defined in
    reference space and do not depend on the actual physical shape of the mesh
    elements.

    It is assumed that both the coarse and the fine FiniteElementSpace%s use
    compatible types of elements, e.g. finite elements with the same map-type
    (VALUE, INTEGRAL, H_DIV, H_CURL - see class FiniteElement). Generally, the
    FE spaces can have different orders, however, in order for the backward
    operator to be well-defined, the (local) number of the fine dofs should not
    be smaller than the number of coarse dofs. */
class InterpolationGridTransfer : public GridTransfer
{
protected:
   BilinearFormIntegrator *mass_integ; ///< Ownership depends on #own_mass_integ
   bool own_mass_integ; ///< Ownership flag for #mass_integ

   OperatorHandle F; ///< Forward, coarse-to-fine, operator
   OperatorHandle B; ///< Backward, fine-to-coarse, operator

public:
   InterpolationGridTransfer(FiniteElementSpace &coarse_fes,
                             FiniteElementSpace &fine_fes)
      : GridTransfer(coarse_fes, fine_fes),
        mass_integ(NULL), own_mass_integ(false)
   { }

   virtual ~InterpolationGridTransfer();

   /** @brief Assign a mass integrator to be used in the construction of the
       backward, fine-to-coarse, transfer operator. */
   void SetMassIntegrator(BilinearFormIntegrator *mass_integ_,
                          bool own_mass_integ_ = true);

   virtual const Operator &ForwardOperator();

   virtual const Operator &BackwardOperator();
};


/** @brief Transfer data between a coarse mesh and an embedded refined mesh
    using L2 projection. */
/** The forward, coarse-to-fine, transfer uses L2 projection. The backward,
    fine-to-coarse, transfer is defined locally (on a coarse element) as
    B = (F^t M_f F)^{-1} F^t M_f, where F is the forward transfer matrix, and
    M_f is the mass matrix on the union of all fine elements comprising the
    coarse element. Note that the backward transfer operator, B, is a left
    inverse of the forward transfer operator, F, i.e. B F = I. Both F and B are
    defined in physical space and, generally, vary between different mesh
    elements.

    This class currently only fully supports L2 finite element spaces and fine
    meshes that are a uniform refinement of the coarse mesh. Generally, the
    coarse and fine FE spaces can have different orders, however, in order for
    the backward operator to be well-defined, the number of the fine dofs (in a
    coarse element) should not be smaller than the number of coarse dofs.

    If used on H1 finite element spaces, the transfer will be performed locally,
    and the value of shared (interface) degrees of freedom will be determined by
    the value of the last transfer to be performed (according to the element
    numbering in the finite element space). As a consequence, the mass
    conservation properties for this operator from the L2 case do not carry over
    to H1 spaces. */
class L2ProjectionGridTransfer : public GridTransfer
{
protected:
   /** Class representing projection operator between a high-order L2 finite
       element space on a coarse mesh, and a low-order L2 finite element space
       on a refined mesh (LOR). We assume that the low-order space, fes_lor,
       lives on a mesh obtained by refining the mesh of the high-order space,
       fes_ho. */
   class L2Projection : public Operator
   {
      const FiniteElementSpace &fes_ho;
      const FiniteElementSpace &fes_lor;

      // The restriction and prolongation operators are represented as dense
      // elementwise matrices (of potentially different sizes, because of mixed
      // meshes or p-refinement). The matrix entries are stored in the R and P
      // arrays. The entries of the i'th high-order element are stored at the
      // index given by offsets[i].
      mutable Array<double> R, P;
      Array<int> offsets;

      Table ho2lor;
   public:
      L2Projection(const FiniteElementSpace &fes_ho_,
                   const FiniteElementSpace &fes_lor_);
      /// Perform the L2 projection onto the LOR space
      virtual void Mult(const Vector &x, Vector &y) const;
      /// Perform the mass conservative left-inverse prolongation operation.
      /// This functionality is also provided as an Operator by L2Prolongation.
      void Prolongate(const Vector &x, Vector &y) const;
      virtual ~L2Projection() { }
   };

   /** Mass-conservative prolongation operator going in the opposite direction
       as L2Projection. This operator is a left inverse to the L2Projection. */
   class L2Prolongation : public Operator
   {
      const L2Projection &l2proj;

   public:
      L2Prolongation(const L2Projection &l2proj_)
         : Operator(l2proj_.Width(), l2proj_.Height()), l2proj(l2proj_) { }
      void Mult(const Vector &x, Vector &y) const
      {
         l2proj.Prolongate(x, y);
      }
      virtual ~L2Prolongation() { }
   };

   L2Projection   *F; ///< Forward, coarse-to-fine, operator
   L2Prolongation *B; ///< Backward, fine-to-coarse, operator

public:
   L2ProjectionGridTransfer(FiniteElementSpace &coarse_fes,
                            FiniteElementSpace &fine_fes)
      : GridTransfer(coarse_fes, fine_fes),
        F(NULL), B(NULL)
   { }

   virtual const Operator &ForwardOperator();

   virtual const Operator &BackwardOperator();
};

inline bool UsesTensorBasis(const FiniteElementSpace& fes)
{
   return dynamic_cast<const mfem::TensorBasisElement *>(fes.GetFE(0))!=nullptr;
}

}

#endif<|MERGE_RESOLUTION|>--- conflicted
+++ resolved
@@ -353,15 +353,13 @@
                     const FiniteElementCollection *fec,
                     int vdim = 1, int ordering = Ordering::byNODES);
 
-<<<<<<< HEAD
    /// Updates the internal mesh pointer. @warning @a new_mesh must be
    /// <b>topologically identical</b> to the existing mesh. Used if the address
    /// of the Mesh object has changed, e.g. in @a Mesh::Swap.
    virtual void UpdateMeshPointer(Mesh *new_mesh);
-=======
+
    /// Resize the elem_order array on mesh change.
    void UpdateElementOrders();
->>>>>>> 7214e1b6
 
 public:
    /** @brief Default constructor: the object is invalid until initialized using
