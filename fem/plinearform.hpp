--- conflicted
+++ resolved
@@ -95,38 +95,22 @@
 
    /** @brief Make the ParLinearForm reference external data on a new
        FiniteElementSpace. */
-<<<<<<< HEAD
-   /** This method changes the FiniteElementSpace associated with the ParLinearForm
-       to @a *f and sets the data of the Vector @a v (plus the @a v_offset) as external
-       data in the ParLinearForm.
-       @note This version of the method will also perform bounds checks when
-       the build option MFEM_DEBUG is enabled. */
-=======
    /** This method changes the FiniteElementSpace associated with the
        ParLinearForm to @a *f and sets the data of the Vector @a v (plus the @a
        v_offset) as external data in the ParLinearForm.
 
        @note This version of the method will also perform bounds checks when the
        build option MFEM_DEBUG is enabled. */
->>>>>>> a40523a7
    virtual void MakeRef(FiniteElementSpace *f, Vector &v, int v_offset);
 
    /** @brief Make the ParLinearForm reference external data on a new
        ParFiniteElementSpace. */
-<<<<<<< HEAD
-   /** This method changes the ParFiniteElementSpace associated with the ParLinearForm
-       to @a *pf and sets the data of the Vector @a v (plus the @a v_offset) as external
-       data in the ParLinearForm.
-       @note This version of the method will also perform bounds checks when
-       the build option MFEM_DEBUG is enabled. */
-=======
    /** This method changes the ParFiniteElementSpace associated with the
        ParLinearForm to @a *pf and sets the data of the Vector @a v (plus the @a
        v_offset) as external data in the ParLinearForm.
 
        @note This version of the method will also perform bounds checks when the
        build option MFEM_DEBUG is enabled. */
->>>>>>> a40523a7
    void MakeRef(ParFiniteElementSpace *pf, Vector &v, int v_offset);
 
    /// Assemble the vector on the true dofs, i.e. P^t v.
