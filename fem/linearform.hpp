--- conflicted
+++ resolved
@@ -81,11 +81,6 @@
        Update(FiniteElementSpace *, Vector &, int). */
    LinearForm() { fes = NULL; extern_lfs = 0; }
 
-   /// Copy assignment. Only the data of the base class Vector is copied.
-   /** It is assumed that this object and @a rhs use FiniteElementSpace%s that
-       have the same size.
-
-<<<<<<< HEAD
    /// Construct a LinearForm using previously allocated array @a data.
    /** The LinearForm does not assume ownership of @a data which is assumed to
        be of size at least `f->GetVSize()`. Similar to the Vector constructor
@@ -95,13 +90,14 @@
    LinearForm(FiniteElementSpace *f, double *data) : Vector(data, f->GetVSize())
    { fes = f; }
 
-   LinearForm() { fes = NULL; }
-=======
+   /// Copy assignment. Only the data of the base class Vector is copied.
+   /** It is assumed that this object and @a rhs use FiniteElementSpace%s that
+       have the same size.
+
        @note Defining this method overwrites the implicitly defined copy
        assignemnt operator. */
    LinearForm &operator=(const LinearForm &rhs)
    { return operator=((const Vector &)rhs); }
->>>>>>> 144635c3
 
    /// (DEPRECATED) Return the FE space associated with the LinearForm.
    /** @deprecated Use FESpace() instead. */
