﻿// Copyright (c) 2010-2020, Lawrence Livermore National Security, LLC. Produced
// at the Lawrence Livermore National Laboratory. All Rights reserved. See files
// LICENSE and NOTICE for details. LLNL-CODE-806117.
//
// This file is part of the MFEM library. For more information and source code
// availability visit https://mfem.org.
//
// MFEM is free software; you can redistribute it and/or modify it under the
// terms of the BSD-3 license. We welcome feedback and contributions, see file
// CONTRIBUTING.md for details.

#ifndef MFEM_GSLIB
#define MFEM_GSLIB

#include "../config/config.hpp"
#include "gridfunc.hpp"

#ifdef MFEM_USE_GSLIB

struct comm;
struct findpts_data_2;
struct findpts_data_3;
struct array;
struct crystal;

namespace mfem
{

/** \brief FindPointsGSLIB can robustly evaluate a GridFunction on an arbitrary
 *  collection of points. There are three key functions in FindPointsGSLIB:
 *
 *  1. Setup - constructs the internal data structures of gslib.
 *
 *  2. FindPoints - for any given arbitrary set of points in physical space,
 *     gslib finds the element number, MPI rank, and the reference space
 *     coordinates inside the element that each point is located in. gslib also
<<<<<<< HEAD
 *     returns a code that indicates  wether the point was found inside an
 *     element, on element border, or not found in the domain.
 *
 *  3. Interpolate - Interpolates any gridfunction at the points found using 2.
 *
 *  FindPointsGSLIB provides interface to use these functions individually or using
 *  a single call.
 */
class FindPointsGSLIB
{
protected:
   Mesh *mesh, *meshsplit;
   IntegrationRule *ir_simplex; // IntegrationRule to split quads/hex -> simplex
   struct findpts_data_2 *fdata2D; // pointer to gslib's
   struct findpts_data_3 *fdata3D; // internal data
   int dim, points_cnt;
   Array<unsigned int> gsl_code, gsl_proc, gsl_elem, gsl_mfem_elem;
   Vector gsl_mesh, gsl_ref, gsl_dist, gsl_mfem_ref;
   bool setupflag;
   struct crystal *cr;
   struct comm *gsl_comm;
   double default_interp_value;

   GridFunction::AvgType avgtype;

=======
 *     returns a code that indicates whether the point was found inside an
 *     element, on element border, or not found in the domain.
 *
 *  3. Interpolate - Interpolates any grid function at the points found using 2.
 *
 *  FindPointsGSLIB provides interface to use these functions individually or
 *  using a single call.
 */
class FindPointsGSLIB
{
public:
   enum AvgType {NONE, ARITHMETIC, HARMONIC}; // Average type for L2 functions

protected:
   Mesh *mesh, *meshsplit;
   IntegrationRule *ir_simplex;    // IntegrationRule to split quads/hex -> simplex
   struct findpts_data_2 *fdata2D; // gslib's internal data
   struct findpts_data_3 *fdata3D; // gslib's internal data
   struct crystal *cr;             // gslib's internal data
   struct comm *gsl_comm;          // gslib's internal data
   int dim, points_cnt;
   Array<unsigned int> gsl_code, gsl_proc, gsl_elem, gsl_mfem_elem;
   Vector gsl_mesh, gsl_ref, gsl_dist, gsl_mfem_ref;
   bool setupflag;              // flag to indicate whether gslib data has been setup
   double default_interp_value; // used for points that are not found in the mesh
   AvgType avgtype;             // average type used for L2 functions

>>>>>>> 52530f41
   /// Get GridFunction from MFEM format to GSLIB format
   void GetNodeValues(const GridFunction &gf_in, Vector &node_vals);
   /// Get nodal coordinates from mesh to the format expected by GSLIB for quads
   /// and hexes
   void GetQuadHexNodalCoordinates();
   /// Convert simplices to quad/hexes and then get nodal coordinates for each
   /// split element into format expected by GSLIB
   void GetSimplexNodalCoordinates();

   /// Use GSLIB for communication and interpolation
   void InterpolateH1(const GridFunction &field_in, Vector &field_out);
   /// Uses GSLIB Crystal Router for communication followed by MFEM's
   /// interpolation functions
   void InterpolateGeneral(const GridFunction &field_in, Vector &field_out);
   /// Map {r,s,t} coordinates from [-1,1] to [0,1] for MFEM. For simplices mesh
   /// find the original element number (that was split into micro quads/hexes
   /// by GetSimplexNodalCoordinates())
   void MapRefPosAndElemIndices();

<<<<<<< HEAD

=======
>>>>>>> 52530f41
public:
   FindPointsGSLIB();

#ifdef MFEM_USE_MPI
   FindPointsGSLIB(MPI_Comm _comm);
#endif

   virtual ~FindPointsGSLIB();

   /** Initializes the internal mesh in gslib, by sending the positions of the
       Gauss-Lobatto nodes of the input Mesh object @a m.
       Note: not tested with periodic (DG meshes).
       Note: the input mesh @a m must have Nodes set.

       @param[in] m         Input mesh.
       @param[in] bb_t      Relative size of bounding box around each element.
       @param[in] newt_tol  Newton tolerance for the gslib search methods.
       @param[in] npt_max   Number of points for simultaneous iteration. This
                            alters performance and memory footprint. */
   void Setup(Mesh &m, const double bb_t = 0.1, const double newt_tol = 1.0e-12,
              const int npt_max = 256);
   void Setup(Mesh &m, const int idsess, GridFunction &gfmax,
              const double bb_t = 0.1, const double newt_tol = 1.0e-12,
              const int npt_max = 256);

<<<<<<< HEAD
   /** Searches positions given in physical space by @a point_pos. All output
       Arrays and Vectors are expected to have the correct size.
       @param[in]  point_pos       Positions to be found. Must by ordered by nodes
                                   (XXX...,YYY...,ZZZ).
       @param[out] gsl_codes       Return codes for each point: inside element (0),
                                   element boundary (1), not found (2).
       @param[out] gsl_proc        MPI proc ids where the points were found.
       @param[out] gsl_elem        Element ids where the points were found.
                                   Defaults to 0 for points that were not found.
       @param[out] gsl_mfem_elem   Element ids corresponding to MFEM-mesh
                                   where the points were found.
                                   @a gsl_mfem_elem != @a gsl_elem for simplices
                                   Defaults to 0 for points that were not found.
       @param[out] gsl_ref         Reference coordinates of the found point.
                                   Ordered by vdim (XYZ,XYZ,XYZ...).
                                   Note: the gslib reference frame is [-1,1].
                                   Defaults to -1 for points that were not found.
       @param[out] gsl_mfem_ref    Reference coordinates @a gsl_ref mapped to [0,1].
                                   Defaults to 0 for points that were not found.
       @param[out] gsl_dist        Distance between the sought and the found point
                                   in physical space. */
=======
   /** Searches positions given in physical space by @a point_pos. These positions
       must by ordered by nodes: (XXX...,YYY...,ZZZ).
       This function populates the following member variables:
       #gsl_code        Return codes for each point: inside element (0),
                        element boundary (1), not found (2).
       #gsl_proc        MPI proc ids where the points were found.
       #gsl_elem        Element ids where the points were found.
                        Defaults to 0 for points that were not found.
       #gsl_mfem_elem   Element ids corresponding to MFEM-mesh where the points
                        were found. #gsl_mfem_elem != #gsl_elem for simplices
                        Defaults to 0 for points that were not found.
       #gsl_ref         Reference coordinates of the found point.
                        Ordered by vdim (XYZ,XYZ,XYZ...). Defaults to -1 for
                        points that were not found. Note: the gslib reference
                        frame is [-1,1].
       #gsl_mfem_ref    Reference coordinates #gsl_ref mapped to [0,1].
                        Defaults to 0 for points that were not found.
       #gsl_dist        Distance between the sought and the found point
                        in physical space. */
>>>>>>> 52530f41
   void FindPoints(const Vector &point_pos);
   /// Setup FindPoints and search positions
   void FindPoints(Mesh &m, const Vector &point_pos, const double bb_t = 0.1,
                   const double newt_tol = 1.0e-12,  const int npt_max = 256);

   /** Interpolation of field values at prescribed reference space positions.
       @param[in] field_in    Function values that will be interpolated on the
                              reference positions. Note: it is assumed that
                              @a field_in is in H1 and in the same space as the
                              mesh that was given to Setup().
       @param[out] field_out  Interpolated values. For points that are not found
                              the value is set to #default_interp_value. */
   void Interpolate(const GridFunction &field_in, Vector &field_out);
   /** Search positions and interpolate */
   void Interpolate(const Vector &point_pos, const GridFunction &field_in,
                    Vector &field_out);
   /** Setup FindPoints, search positions and interpolate */
   void Interpolate(Mesh &m, const Vector &point_pos,
                    const GridFunction &field_in, Vector &field_out);

   /// Average type to be used for L2 functions in-case a point is located at
<<<<<<< HEAD
   /// an element boundary where the function might not have a unique value.
   void SetL2AvgType(GridFunction::AvgType avgtype_) { avgtype = avgtype_; }
=======
   /// an element boundary where the function might be multi-valued.
   void SetL2AvgType(AvgType avgtype_) { avgtype = avgtype_; }
>>>>>>> 52530f41

   /// Set the default interpolation value for points that are not found in the
   /// mesh.
   void SetDefaultInterpolationValue(double interp_value_)
   {
      default_interp_value = interp_value_;
   }

   /** Cleans up memory allocated internally by gslib.
       Note that in parallel, this must be called before MPI_Finalize(), as it
       calls MPI_Comm_free() for internal gslib communicators. */
   void FreeData();

   /// Return code for each point searched by FindPoints: inside element (0), on
   /// element boundary (1), or not found (2).
   const Array<unsigned int> &GetCode() const { return gsl_code; }
   /// Return element number for each point found by FindPoints.
   const Array<unsigned int> &GetElem() const { return gsl_mfem_elem; }
   /// Return MPI rank on which each point was found by FindPoints.
   const Array<unsigned int> &GetProc() const { return gsl_proc; }
   /// Return reference coordinates for each point found by FindPoints.
   const Vector &GetReferencePosition() const { return gsl_mfem_ref;  }
   /// Return distance Distance between the sought and the found point
   /// in physical space, for each point found by FindPoints.
   const Vector &GetDist()              const { return gsl_dist; }

   /// Return element number for each point found by FindPoints corresponding to
   /// GSLIB mesh. gsl_mfem_elem != gsl_elem for mesh with simplices.
   const Array<unsigned int> &GetGSLIBElem() const { return gsl_elem; }
   /// Return reference coordinates in [-1,1] (internal range in GSLIB) for each
   /// point found by FindPoints.
   const Vector &GetGSLIBReferencePosition() const { return gsl_ref; }
<<<<<<< HEAD
};


class OversetFindPointsGSLIB : public FindPointsGSLIB
{
protected:
   bool overset;
   unsigned int u_idsess;
   Vector distfint;

public:
   OversetFindPointsGSLIB() : FindPointsGSLIB(),
      overset(true) { }

#ifdef MFEM_USE_MPI
   OversetFindPointsGSLIB(MPI_Comm _comm) : FindPointsGSLIB(_comm),
      overset(true) { }
#endif

   /** Initializes the internal mesh in gslib, by sending the positions of the
       Gauss-Lobatto nodes of the input Mesh object @a m.
       Note: not tested with periodic (DG meshes).
       Note: the input mesh @a m must have Nodes set.

       @param[in] m         Input mesh.
       @param[in] idsess    Mesh number that the elements belong to.
       @param[in] gfmax     (Optional) GridFunction in H1 that is used as a
                            discriminator where one point is located in multiple
                            meshes. The mesh that maximizes gfmax is chosen.
       @param[in] bb_t      Relative size of bounding box around each element.
       @param[in] newt_tol  Newton tolerance for the gslib search methods.
       @param[in] npt_max   Number of points for simultaneous iteration. This
                            alters performance and memory footprint.*/
   void Setup(Mesh &m, const int idsess, GridFunction *gfmax = NULL,
              const double bb_t = 0.1, const double newt_tol = 1.0e-12,
              const int npt_max = 256);

   /** Searches positions given in physical space by @a point_pos. All output
       Arrays and Vectors are expected to have the correct size.

       @param[in]  point_pos  Positions to be found. Must by ordered by nodes
                              (XXX...,YYY...,ZZZ).
       @param[in]  point_id   Index of the mesh that the point belongs to
                              (corresponding to @a idsess in Setup).
       @param[out] codes      Return codes for each point: inside element (0),
                              element boundary (1), not found (2).
       @param[out] proc_ids   MPI proc ids where the points were found.
       @param[out] elem_ids   Element ids where the points were found.
       @param[out] ref_pos    Reference coordinates of the found point. Ordered
                              by vdim (XYZ,XYZ,XYZ...).
                              Note: the gslib reference frame is [-1,1].
       @param[out] dist       Distance between the sought and the found point
                              in physical space. */
   void FindPoints(const Vector &point_pos, Array<unsigned int> &point_id);

   /** Search positions and interpolate */
   void Interpolate(const Vector &point_pos, Array<unsigned int> &point_id,
                    const GridFunction &field_in, Vector &field_out);
=======
>>>>>>> 52530f41
};

} // namespace mfem

#endif // MFEM_USE_GSLIB

#endif // MFEM_GSLIB<|MERGE_RESOLUTION|>--- conflicted
+++ resolved
@@ -34,33 +34,6 @@
  *  2. FindPoints - for any given arbitrary set of points in physical space,
  *     gslib finds the element number, MPI rank, and the reference space
  *     coordinates inside the element that each point is located in. gslib also
-<<<<<<< HEAD
- *     returns a code that indicates  wether the point was found inside an
- *     element, on element border, or not found in the domain.
- *
- *  3. Interpolate - Interpolates any gridfunction at the points found using 2.
- *
- *  FindPointsGSLIB provides interface to use these functions individually or using
- *  a single call.
- */
-class FindPointsGSLIB
-{
-protected:
-   Mesh *mesh, *meshsplit;
-   IntegrationRule *ir_simplex; // IntegrationRule to split quads/hex -> simplex
-   struct findpts_data_2 *fdata2D; // pointer to gslib's
-   struct findpts_data_3 *fdata3D; // internal data
-   int dim, points_cnt;
-   Array<unsigned int> gsl_code, gsl_proc, gsl_elem, gsl_mfem_elem;
-   Vector gsl_mesh, gsl_ref, gsl_dist, gsl_mfem_ref;
-   bool setupflag;
-   struct crystal *cr;
-   struct comm *gsl_comm;
-   double default_interp_value;
-
-   GridFunction::AvgType avgtype;
-
-=======
  *     returns a code that indicates whether the point was found inside an
  *     element, on element border, or not found in the domain.
  *
@@ -88,7 +61,6 @@
    double default_interp_value; // used for points that are not found in the mesh
    AvgType avgtype;             // average type used for L2 functions
 
->>>>>>> 52530f41
    /// Get GridFunction from MFEM format to GSLIB format
    void GetNodeValues(const GridFunction &gf_in, Vector &node_vals);
    /// Get nodal coordinates from mesh to the format expected by GSLIB for quads
@@ -108,10 +80,6 @@
    /// by GetSimplexNodalCoordinates())
    void MapRefPosAndElemIndices();
 
-<<<<<<< HEAD
-
-=======
->>>>>>> 52530f41
 public:
    FindPointsGSLIB();
 
@@ -137,29 +105,6 @@
               const double bb_t = 0.1, const double newt_tol = 1.0e-12,
               const int npt_max = 256);
 
-<<<<<<< HEAD
-   /** Searches positions given in physical space by @a point_pos. All output
-       Arrays and Vectors are expected to have the correct size.
-       @param[in]  point_pos       Positions to be found. Must by ordered by nodes
-                                   (XXX...,YYY...,ZZZ).
-       @param[out] gsl_codes       Return codes for each point: inside element (0),
-                                   element boundary (1), not found (2).
-       @param[out] gsl_proc        MPI proc ids where the points were found.
-       @param[out] gsl_elem        Element ids where the points were found.
-                                   Defaults to 0 for points that were not found.
-       @param[out] gsl_mfem_elem   Element ids corresponding to MFEM-mesh
-                                   where the points were found.
-                                   @a gsl_mfem_elem != @a gsl_elem for simplices
-                                   Defaults to 0 for points that were not found.
-       @param[out] gsl_ref         Reference coordinates of the found point.
-                                   Ordered by vdim (XYZ,XYZ,XYZ...).
-                                   Note: the gslib reference frame is [-1,1].
-                                   Defaults to -1 for points that were not found.
-       @param[out] gsl_mfem_ref    Reference coordinates @a gsl_ref mapped to [0,1].
-                                   Defaults to 0 for points that were not found.
-       @param[out] gsl_dist        Distance between the sought and the found point
-                                   in physical space. */
-=======
    /** Searches positions given in physical space by @a point_pos. These positions
        must by ordered by nodes: (XXX...,YYY...,ZZZ).
        This function populates the following member variables:
@@ -179,7 +124,6 @@
                         Defaults to 0 for points that were not found.
        #gsl_dist        Distance between the sought and the found point
                         in physical space. */
->>>>>>> 52530f41
    void FindPoints(const Vector &point_pos);
    /// Setup FindPoints and search positions
    void FindPoints(Mesh &m, const Vector &point_pos, const double bb_t = 0.1,
@@ -201,13 +145,8 @@
                     const GridFunction &field_in, Vector &field_out);
 
    /// Average type to be used for L2 functions in-case a point is located at
-<<<<<<< HEAD
-   /// an element boundary where the function might not have a unique value.
-   void SetL2AvgType(GridFunction::AvgType avgtype_) { avgtype = avgtype_; }
-=======
    /// an element boundary where the function might be multi-valued.
    void SetL2AvgType(AvgType avgtype_) { avgtype = avgtype_; }
->>>>>>> 52530f41
 
    /// Set the default interpolation value for points that are not found in the
    /// mesh.
@@ -240,7 +179,6 @@
    /// Return reference coordinates in [-1,1] (internal range in GSLIB) for each
    /// point found by FindPoints.
    const Vector &GetGSLIBReferencePosition() const { return gsl_ref; }
-<<<<<<< HEAD
 };
 
 
@@ -299,8 +237,6 @@
    /** Search positions and interpolate */
    void Interpolate(const Vector &point_pos, Array<unsigned int> &point_id,
                     const GridFunction &field_in, Vector &field_out);
-=======
->>>>>>> 52530f41
 };
 
 } // namespace mfem
