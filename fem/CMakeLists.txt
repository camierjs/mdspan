# Copyright (c) 2010, Lawrence Livermore National Security, LLC. Produced at the
# Lawrence Livermore National Laboratory. LLNL-CODE-443211. All Rights reserved.
# See file COPYRIGHT for details.
#
# This file is part of the MFEM library. For more information and source code
# availability see http://mfem.org.
#
# MFEM is free software; you can redistribute it and/or modify it under the
# terms of the GNU Lesser General Public License (as published by the Free
# Software Foundation) version 2.1 dated February 1999.

set(SRCS
  bilinearform.cpp
  bilinearform_ext.cpp
  bilininteg.cpp
  bilininteg_diffusion.cpp
  bilininteg_mass.cpp
<<<<<<< HEAD
  bilininteg_convection.cpp
=======
  bilininteg_vecdiffusion.cpp
  bilininteg_vecmass.cpp
>>>>>>> 67c195af
  coefficient.cpp
  complex_fem.cpp
  datacollection.cpp
  eltrans.cpp
  estimators.cpp
  fe.cpp
  fe_coll.cpp
  fespace.cpp
  geom.cpp
  gridfunc.cpp
  hybridization.cpp
  intrules.cpp
  linearform.cpp
  lininteg.cpp
  nonlinearform.cpp
  nonlininteg.cpp
  staticcond.cpp
  tmop.cpp
  tmop_tools.cpp
  gslib.cpp
  )

set(HDRS
  bilinearform.hpp
  bilinearform_ext.hpp
  bilininteg.hpp
  coefficient.hpp
  complex_fem.hpp
  datacollection.hpp
  eltrans.hpp
  estimators.hpp
  fe.hpp
  fe_coll.hpp
  fem.hpp
  fespace.hpp
  geom.hpp
  gridfunc.hpp
  hybridization.hpp
  intrules.hpp
  linearform.hpp
  lininteg.hpp
  nonlinearform.hpp
  nonlininteg.hpp
  staticcond.hpp
  tbilinearform.hpp
  tbilininteg.hpp
  tcoefficient.hpp
  teltrans.hpp
  tevaluator.hpp
  tfe.hpp
  tfespace.hpp
  tintrules.hpp
  tmop.hpp
  tmop_tools.hpp
  gslib.hpp
  )

if (MFEM_USE_SIDRE)
  list(APPEND SRCS sidredatacollection.cpp)
  list(APPEND HDRS sidredatacollection.hpp)
endif()

if (MFEM_USE_CONDUIT)
  list(APPEND SRCS conduitdatacollection.cpp)
  list(APPEND HDRS conduitdatacollection.hpp)
endif()

if (MFEM_USE_MPI)
  list(APPEND SRCS
    pbilinearform.cpp
    pfespace.cpp
    pgridfunc.cpp
    plinearform.cpp
    pnonlinearform.cpp)
  # If this list (HDRS -> HEADERS) is used for install, we probably want the
  # headers added all the time.
  list(APPEND HDRS
    pbilinearform.hpp
    pfespace.hpp
    pgridfunc.hpp
    plinearform.hpp
    pnonlinearform.hpp)
endif()

if (MFEM_USE_CEED)
   list(APPEND SRCS
     libceed/ceed.cpp
     libceed/diffusion.cpp
     libceed/mass.cpp)
   list(APPEND HDRS
     libceed/ceed.hpp
     libceed/diffusion.hpp
     libceed/mass.hpp)
endif()

convert_filenames_to_full_paths(SRCS)
convert_filenames_to_full_paths(HDRS)

set(SOURCES ${SOURCES} ${SRCS} PARENT_SCOPE)
set(HEADERS ${HEADERS} ${HDRS} PARENT_SCOPE)<|MERGE_RESOLUTION|>--- conflicted
+++ resolved
@@ -15,12 +15,9 @@
   bilininteg.cpp
   bilininteg_diffusion.cpp
   bilininteg_mass.cpp
-<<<<<<< HEAD
   bilininteg_convection.cpp
-=======
   bilininteg_vecdiffusion.cpp
   bilininteg_vecmass.cpp
->>>>>>> 67c195af
   coefficient.cpp
   complex_fem.cpp
   datacollection.cpp
