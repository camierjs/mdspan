# Copyright (c) 2010-2020, Lawrence Livermore National Security, LLC. Produced
# at the Lawrence Livermore National Laboratory. All Rights reserved. See files
# LICENSE and NOTICE for details. LLNL-CODE-806117.
#
# This file is part of the MFEM library. For more information and source code
# availability visit https://mfem.org.
#
# MFEM is free software; you can redistribute it and/or modify it under the
# terms of the BSD-3 license. We welcome feedback and contributions, see file
# CONTRIBUTING.md for details.

set(SRCS
  bilinearform.cpp
  bilinearform_ext.cpp
  bilininteg.cpp
  bilininteg_convection_mf.cpp
  bilininteg_convection_pa.cpp
  bilininteg_convection_ea.cpp
  bilininteg_dgtrace_pa.cpp
  bilininteg_dgtrace_ea.cpp
  bilininteg_diffusion_mf.cpp
  bilininteg_diffusion_pa.cpp
  bilininteg_diffusion_ea.cpp
  bilininteg_divergence.cpp
  bilininteg_hcurl.cpp
  bilininteg_hdiv.cpp
  bilininteg_vectorfe.cpp
  bilininteg_gradient.cpp
  bilininteg_mass_mf.cpp
  bilininteg_mass_pa.cpp
  bilininteg_mass_ea.cpp
  bilininteg_transpose_ea.cpp
  bilininteg_vecdiffusion.cpp
  bilininteg_vecdiffusion_mf.cpp
  bilininteg_vecmass.cpp
  bilininteg_vecmass_mf.cpp
  coefficient.cpp
  complex_fem.cpp
  convergence.cpp
  datacollection.cpp
  eltrans.cpp
  estimators.cpp
  fe.cpp
  fe_coll.cpp
  fespace.cpp
  geom.cpp
  gridfunc.cpp
  hybridization.cpp
  intrules.cpp
  libceed/ceed.cpp
  libceed/diffusion.cpp
  libceed/mass.cpp
  linearform.cpp
  lininteg.cpp
  multigrid.cpp
  nonlinearform.cpp
  nonlinearform_ext.cpp
  nonlininteg.cpp
  fespacehierarchy.cpp
  nonlininteg_vectorconvection.cpp
  nonlininteg_vectorconvection_mf.cpp
  quadinterpolator.cpp
  quadinterpolator_face.cpp
  restriction.cpp
  staticcond.cpp
  tmop.cpp
  tmop_tools.cpp
  gslib.cpp
  transfer.cpp
  )

set(HDRS
  bilinearform.hpp
  bilinearform_ext.hpp
  bilininteg.hpp
  coefficient.hpp
  complex_fem.hpp
  convergence.hpp
  datacollection.hpp
  eltrans.hpp
  estimators.hpp
  fe.hpp
  fe_coll.hpp
  fem.hpp
  fespace.hpp
  geom.hpp
  gridfunc.hpp
  hybridization.hpp
  intrules.hpp
  libceed/ceed.hpp
  libceed/diffusion.hpp
  libceed/mass.hpp
  linearform.hpp
  lininteg.hpp
  multigrid.hpp
  nonlinearform.hpp
  nonlinearform_ext.hpp
  nonlininteg.hpp
  quadinterpolator.hpp
  quadinterpolator_face.hpp
  restriction.hpp
  fespacehierarchy.hpp
  staticcond.hpp
  tbilinearform.hpp
  tbilininteg.hpp
  tcoefficient.hpp
  teltrans.hpp
  tevaluator.hpp
  tfe.hpp
  tfespace.hpp
  tintrules.hpp
  tmop.hpp
  tmop_tools.hpp
  gslib.hpp
  transfer.hpp
  )

if (MFEM_USE_SIDRE)
  list(APPEND SRCS sidredatacollection.cpp)
  list(APPEND HDRS sidredatacollection.hpp)
endif()

if (MFEM_USE_CONDUIT)
  list(APPEND SRCS conduitdatacollection.cpp)
  list(APPEND HDRS conduitdatacollection.hpp)
endif()

if (MFEM_USE_ADIOS2)
  list(APPEND SRCS adios2datacollection.cpp)
  list(APPEND HDRS adios2datacollection.hpp)
endif()

if (MFEM_USE_MPI)
  list(APPEND SRCS
    pbilinearform.cpp
    pfespace.cpp
    pgridfunc.cpp
    plinearform.cpp
    pnonlinearform.cpp
    prestriction.cpp)
  # If this list (HDRS -> HEADERS) is used for install, we probably want the
  # headers added all the time.
  list(APPEND HDRS
    pbilinearform.hpp
    pfespace.hpp
    pgridfunc.hpp
    plinearform.hpp
    pnonlinearform.hpp
    prestriction.hpp)
endif()

<<<<<<< HEAD
if (MFEM_USE_CEED)
   list(APPEND SRCS
     libceed/diffusion.cpp
     libceed/convection.cpp
     libceed/nlconvection.cpp
     libceed/mass.cpp)
   list(APPEND HDRS
     libceed/diffusion.hpp
     libceed/convection.hpp
     libceed/nlconvection.hpp
     libceed/mass.hpp)
endif()

=======
>>>>>>> 2d62a136
convert_filenames_to_full_paths(SRCS)
convert_filenames_to_full_paths(HDRS)

set(SOURCES ${SOURCES} ${SRCS} PARENT_SCOPE)
set(HEADERS ${HEADERS} ${HDRS} PARENT_SCOPE)<|MERGE_RESOLUTION|>--- conflicted
+++ resolved
@@ -49,6 +49,8 @@
   intrules.cpp
   libceed/ceed.cpp
   libceed/diffusion.cpp
+  libceed/convection.cpp
+  libceed/nlconvection.cpp
   libceed/mass.cpp
   linearform.cpp
   lininteg.cpp
@@ -89,6 +91,8 @@
   intrules.hpp
   libceed/ceed.hpp
   libceed/diffusion.hpp
+  libceed/convection.hpp
+  libceed/nlconvection.hpp
   libceed/mass.hpp
   linearform.hpp
   lininteg.hpp
@@ -149,22 +153,6 @@
     prestriction.hpp)
 endif()
 
-<<<<<<< HEAD
-if (MFEM_USE_CEED)
-   list(APPEND SRCS
-     libceed/diffusion.cpp
-     libceed/convection.cpp
-     libceed/nlconvection.cpp
-     libceed/mass.cpp)
-   list(APPEND HDRS
-     libceed/diffusion.hpp
-     libceed/convection.hpp
-     libceed/nlconvection.hpp
-     libceed/mass.hpp)
-endif()
-
-=======
->>>>>>> 2d62a136
 convert_filenames_to_full_paths(SRCS)
 convert_filenames_to_full_paths(HDRS)
 
